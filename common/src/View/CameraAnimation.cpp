/*
 Copyright (C) 2010-2017 Kristian Duske

 This file is part of TrenchBroom.

 TrenchBroom is free software: you can redistribute it and/or modify
 it under the terms of the GNU General Public License as published by
 the Free Software Foundation, either version 3 of the License, or
 (at your option) any later version.

 TrenchBroom is distributed in the hope that it will be useful,
 but WITHOUT ANY WARRANTY; without even the implied warranty of
 MERCHANTABILITY or FITNESS FOR A PARTICULAR PURPOSE.  See the
 GNU General Public License for more details.

 You should have received a copy of the GNU General Public License
 along with TrenchBroom. If not, see <http://www.gnu.org/licenses/>.
 */

#include "CameraAnimation.h"

#include "Renderer/Camera.h"

#include <vecmath/forward.h>
#include <vecmath/vec.h>

namespace TrenchBroom {
    namespace View {
        const Animation::Type CameraAnimation::AnimationType = Animation::freeType();
<<<<<<< HEAD
        
        CameraAnimation::CameraAnimation(Renderer::Camera& camera, const vm::vec3f& targetPosition, const vm::vec3f& targetDirection, const vm::vec3f& targetUp, const double duration) :
=======

        CameraAnimation::CameraAnimation(Renderer::Camera& camera, const vm::vec3f& targetPosition, const vm::vec3f& targetDirection, const vm::vec3f& targetUp, const wxLongLong duration) :
>>>>>>> 25625af4
        Animation(AnimationType, Curve_EaseInEaseOut, duration),
        m_camera(camera),
        m_startPosition(m_camera.position()),
        m_startDirection(m_camera.direction()),
        m_startUp(m_camera.up()),
        m_targetPosition(targetPosition),
        m_targetDirection(targetDirection),
        m_targetUp(targetUp) {}

        void CameraAnimation::doUpdate(const double progress) {
            const auto fltProgress = float(progress);
            const auto position = m_startPosition + (m_targetPosition - m_startPosition) * fltProgress;
            const auto direction = m_startDirection + (m_targetDirection - m_startDirection) * fltProgress;
            const auto up = m_startUp + (m_targetUp - m_startUp) * fltProgress;

            m_camera.moveTo(position);
            m_camera.setDirection(direction, up);
        }
    }
}<|MERGE_RESOLUTION|>--- conflicted
+++ resolved
@@ -27,13 +27,8 @@
 namespace TrenchBroom {
     namespace View {
         const Animation::Type CameraAnimation::AnimationType = Animation::freeType();
-<<<<<<< HEAD
-        
+
         CameraAnimation::CameraAnimation(Renderer::Camera& camera, const vm::vec3f& targetPosition, const vm::vec3f& targetDirection, const vm::vec3f& targetUp, const double duration) :
-=======
-
-        CameraAnimation::CameraAnimation(Renderer::Camera& camera, const vm::vec3f& targetPosition, const vm::vec3f& targetDirection, const vm::vec3f& targetUp, const wxLongLong duration) :
->>>>>>> 25625af4
         Animation(AnimationType, Curve_EaseInEaseOut, duration),
         m_camera(camera),
         m_startPosition(m_camera.position()),
