/*
 Copyright (C) 2010-2017 Kristian Duske

 This file is part of TrenchBroom.

 TrenchBroom is free software: you can redistribute it and/or modify
 it under the terms of the GNU General Public License as published by
 the Free Software Foundation, either version 3 of the License, or
 (at your option) any later version.

 TrenchBroom is distributed in the hope that it will be useful,
 but WITHOUT ANY WARRANTY; without even the implied warranty of
 MERCHANTABILITY or FITNESS FOR A PARTICULAR PURPOSE.  See the
 GNU General Public License for more details.

 You should have received a copy of the GNU General Public License
 along with TrenchBroom. If not, see <http://www.gnu.org/licenses/>.
 */

#include "FaceAttribsEditor.h"

#include "Color.h"
#include "Assets/Texture.h"
#include "Model/BrushFace.h"
#include "Model/ChangeBrushFaceAttributesRequest.h"
#include "Model/Game.h"
#include "Model/GameConfig.h"
#include "Model/MapFormat.h"
#include "Model/World.h"
#include "View/BorderLine.h"
#include "View/FlagsPopupEditor.h"
#include "View/Grid.h"
#include "View/ViewConstants.h"
#include "View/MapDocument.h"
#include "View/SpinControl.h"
#include "View/UVEditor.h"
#include "View/ViewUtils.h"
#include "View/QtUtils.h"

#include <kdl/memory_utils.h>
#include <kdl/string_format.h>
#include <kdl/string_utils.h>

#include <vecmath/vec.h>
#include <vecmath/vec_io.h>

#include <memory>
#include <string>

#include <QtGlobal>
#include <QLabel>
#include <QLineEdit>
#include <QVBoxLayout>

namespace TrenchBroom {
    namespace View {
        FaceAttribsEditor::FaceAttribsEditor(std::weak_ptr<MapDocument> document, GLContextManager& contextManager, QWidget* parent) :
        QWidget(parent),
        m_document(std::move(document)),
        m_uvEditor(nullptr),
        m_textureName(nullptr),
        m_textureSize(nullptr),
        m_xOffsetEditor(nullptr),
        m_yOffsetEditor(nullptr),
        m_xScaleEditor(nullptr),
        m_yScaleEditor(nullptr),
        m_rotationEditor(nullptr),
        m_surfaceValueLabel(nullptr),
        m_surfaceValueEditor(nullptr),
        m_surfaceFlagsLabel(nullptr),
        m_surfaceFlagsEditor(nullptr),
        m_contentFlagsLabel(nullptr),
        m_contentFlagsEditor(nullptr),
        m_colorLabel(nullptr),
        m_colorEditor(nullptr) {
            createGui(contextManager);
            bindEvents();
            bindObservers();
        }

        FaceAttribsEditor::~FaceAttribsEditor() {
            unbindObservers();
        }

        bool FaceAttribsEditor::cancelMouseDrag() {
            return m_uvEditor->cancelMouseDrag();
        }

        void FaceAttribsEditor::xOffsetChanged(const double value) {
<<<<<<< HEAD
            auto document = kdl::mem_lock(m_document);
            if (!document->hasSelectedBrushFaces()) {
=======
            auto document = lock(m_document);
            if (!document->hasAnySelectedBrushFaces()) {
>>>>>>> bba28e54
                return;
            }

            Model::ChangeBrushFaceAttributesRequest request;
            request.setXOffset(static_cast<float>(value));
            if (!document->setFaceAttributes(request)) {
                updateControls();
            }
        }

        void FaceAttribsEditor::yOffsetChanged(const double value) {
<<<<<<< HEAD
            auto document = kdl::mem_lock(m_document);
            if (!document->hasSelectedBrushFaces()) {
=======
            auto document = lock(m_document);
            if (!document->hasAnySelectedBrushFaces()) {
>>>>>>> bba28e54
                return;
            }

            Model::ChangeBrushFaceAttributesRequest request;
            request.setYOffset(static_cast<float>(value));
            if (!document->setFaceAttributes(request)) {
                updateControls();
            }
        }

        void FaceAttribsEditor::rotationChanged(const double value) {
<<<<<<< HEAD
            auto document = kdl::mem_lock(m_document);
            if (!document->hasSelectedBrushFaces()) {
=======
            auto document = lock(m_document);
            if (!document->hasAnySelectedBrushFaces()) {
>>>>>>> bba28e54
                return;
            }

            Model::ChangeBrushFaceAttributesRequest request;
            request.setRotation(static_cast<float>(value));
            if (!document->setFaceAttributes(request)) {
                updateControls();
            }
        }

        void FaceAttribsEditor::xScaleChanged(const double value) {
<<<<<<< HEAD
            auto document = kdl::mem_lock(m_document);
            if (!document->hasSelectedBrushFaces()) {
=======
            auto document = lock(m_document);
            if (!document->hasAnySelectedBrushFaces()) {
>>>>>>> bba28e54
                return;
            }

            Model::ChangeBrushFaceAttributesRequest request;
            request.setXScale(static_cast<float>(value));
            if (!document->setFaceAttributes(request)) {
                updateControls();
            }
        }

        void FaceAttribsEditor::yScaleChanged(const double value) {
<<<<<<< HEAD
            auto document = kdl::mem_lock(m_document);
            if (!document->hasSelectedBrushFaces()) {
=======
            auto document = lock(m_document);
            if (!document->hasAnySelectedBrushFaces()) {
>>>>>>> bba28e54
                return;
            }

            Model::ChangeBrushFaceAttributesRequest request;
            request.setYScale(static_cast<float>(value));
            if (!document->setFaceAttributes(request)) {
                updateControls();
            }
        }

        void FaceAttribsEditor::surfaceFlagChanged(const size_t index, const int setFlag, const int /* mixedFlag */) {
<<<<<<< HEAD
            auto document = kdl::mem_lock(m_document);
            if (!document->hasSelectedBrushFaces()) {
=======
            auto document = lock(m_document);
            if (!document->hasAnySelectedBrushFaces()) {
>>>>>>> bba28e54
                return;
            }

            Model::ChangeBrushFaceAttributesRequest request;
            if (setFlag) {
                request.setSurfaceFlag(index);
            } else {
                request.unsetSurfaceFlag(index);
            }
            if (!document->setFaceAttributes(request)) {
                updateControls();
            }
        }

        void FaceAttribsEditor::contentFlagChanged(const size_t index, const int setFlag, const int /* mixedFlag */) {
<<<<<<< HEAD
            auto document = kdl::mem_lock(m_document);
            if (!document->hasSelectedBrushFaces()) {
=======
            auto document = lock(m_document);
            if (!document->hasAnySelectedBrushFaces()) {
>>>>>>> bba28e54
                return;
            }

            Model::ChangeBrushFaceAttributesRequest request;
            if (setFlag) {
                request.setContentFlag(index);
            } else {
                request.unsetContentFlag(index);
            }
            if (!document->setFaceAttributes(request)) {
                updateControls();
            }
        }

        void FaceAttribsEditor::surfaceValueChanged(const double value) {
<<<<<<< HEAD
            auto document = kdl::mem_lock(m_document);
            if (!document->hasSelectedBrushFaces()) {
=======
            auto document = lock(m_document);
            if (!document->hasAnySelectedBrushFaces()) {
>>>>>>> bba28e54
                return;
            }

            Model::ChangeBrushFaceAttributesRequest request;
            request.setSurfaceValue(static_cast<float>(value));
            if (!document->setFaceAttributes(request)) {
                updateControls();
            }
        }

        void FaceAttribsEditor::colorValueChanged(const QString& /* text */) {
<<<<<<< HEAD
            auto document = kdl::mem_lock(m_document);
            if (!document->hasSelectedBrushFaces()) {
=======
            auto document = lock(m_document);
            if (!document->hasAnySelectedBrushFaces()) {
>>>>>>> bba28e54
                return;
            }

            const std::string str = m_colorEditor->text().toStdString();
            if (!kdl::str_is_blank(str)) {
                if (Color::canParse(str)) {
                    Model::ChangeBrushFaceAttributesRequest request;
                    request.setColor(Color::parse(str));
                    if (!document->setFaceAttributes(request)) {
                        updateControls();
                    }
                }
            } else {
                Model::ChangeBrushFaceAttributesRequest request;
                request.setColor(Color());
                if (!document->setFaceAttributes(request)) {
                    updateControls();
                }
            }
        }

        void FaceAttribsEditor::gridDidChange() {
            auto document = kdl::mem_lock(m_document);
            Grid& grid = document->grid();

            m_xOffsetEditor->setIncrements(grid.actualSize(), 2.0 * grid.actualSize(), 1.0);
            m_yOffsetEditor->setIncrements(grid.actualSize(), 2.0 * grid.actualSize(), 1.0);
            m_rotationEditor->setIncrements(vm::to_degrees(grid.angle()), 90.0, 1.0);
        }

        void FaceAttribsEditor::createGui(GLContextManager& contextManager) {
            m_uvEditor = new UVEditor(m_document, contextManager);

            auto* textureNameLabel = new QLabel("Texture");
            makeEmphasized(textureNameLabel);
            m_textureName = new QLabel("none");

            auto* textureSizeLabel = new QLabel("Size");
            makeEmphasized(textureSizeLabel);
            m_textureSize = new QLabel("");

            const auto max = std::numeric_limits<double>::max();
            const auto min = -max;

            auto* xOffsetLabel = new QLabel("X Offset");
            makeEmphasized(xOffsetLabel);
            m_xOffsetEditor = new SpinControl();
            m_xOffsetEditor->setRange(min, max);
            m_xOffsetEditor->setDigits(0, 6);

            auto* yOffsetLabel = new QLabel("Y Offset");
            makeEmphasized(yOffsetLabel);
            m_yOffsetEditor = new SpinControl();
            m_yOffsetEditor->setRange(min, max);
            m_yOffsetEditor->setDigits(0, 6);

            auto* xScaleLabel = new QLabel("X Scale");
            makeEmphasized(xScaleLabel);
            m_xScaleEditor = new SpinControl();
            m_xScaleEditor->setRange(min, max);
            m_xScaleEditor->setIncrements(0.1, 0.25, 0.01);
            m_xScaleEditor->setDigits(0, 6);

            auto* yScaleLabel = new QLabel("Y Scale");
            makeEmphasized(yScaleLabel);
            m_yScaleEditor = new SpinControl();
            m_yScaleEditor->setRange(min, max);
            m_yScaleEditor->setIncrements(0.1, 0.25, 0.01);
            m_yScaleEditor->setDigits(0, 6);

            auto* rotationLabel = new QLabel("Angle");
            makeEmphasized(rotationLabel);
            m_rotationEditor = new SpinControl();
            m_rotationEditor->setRange(min, max);
            m_rotationEditor->setDigits(0, 6);

            m_surfaceValueLabel = new QLabel("Value");
            makeEmphasized(m_surfaceValueLabel);
            m_surfaceValueEditor = new SpinControl();
            m_surfaceValueEditor->setRange(min, max);
            m_surfaceValueEditor->setIncrements(1.0, 10.0, 100.0);
            m_surfaceValueEditor->setDigits(0, 6);

            m_surfaceFlagsLabel = new QLabel("Surface");
            makeEmphasized(m_surfaceFlagsLabel);
            m_surfaceFlagsEditor = new FlagsPopupEditor(2, this);

            m_contentFlagsLabel = new QLabel("Content");
            makeEmphasized(m_contentFlagsLabel);
            m_contentFlagsEditor = new FlagsPopupEditor(2, this);

            m_colorLabel = new QLabel("Color");
            makeEmphasized(m_colorLabel);
            m_colorEditor = new QLineEdit();

            const Qt::Alignment LabelFlags   = Qt::AlignVCenter | Qt::AlignRight;
            const Qt::Alignment ValueFlags   = Qt::AlignVCenter;

            auto* faceAttribsLayout = new QGridLayout();
            faceAttribsLayout->setContentsMargins(
                LayoutConstants::NarrowHMargin,
                LayoutConstants::NarrowVMargin,
                LayoutConstants::NarrowHMargin,
                LayoutConstants::NarrowVMargin);
            faceAttribsLayout->setHorizontalSpacing(LayoutConstants::NarrowHMargin);
            faceAttribsLayout->setVerticalSpacing(LayoutConstants::NarrowVMargin);

            int r = 0;
            int c = 0;

            faceAttribsLayout->addWidget(textureNameLabel,     r,c++, LabelFlags);
            faceAttribsLayout->addWidget(m_textureName,        r,c++, ValueFlags);
            faceAttribsLayout->addWidget(textureSizeLabel,     r,c++, LabelFlags);
            faceAttribsLayout->addWidget(m_textureSize,        r,c++, ValueFlags);
            ++r; c = 0;

            faceAttribsLayout->addWidget(xOffsetLabel,         r,c++, LabelFlags);
            faceAttribsLayout->addWidget(m_xOffsetEditor,      r,c++);
            faceAttribsLayout->addWidget(yOffsetLabel,         r,c++, LabelFlags);
            faceAttribsLayout->addWidget(m_yOffsetEditor,      r,c++);
            ++r; c = 0;

            faceAttribsLayout->addWidget(xScaleLabel,          r,c++, LabelFlags);
            faceAttribsLayout->addWidget(m_xScaleEditor,       r,c++);
            faceAttribsLayout->addWidget(yScaleLabel,          r,c++, LabelFlags);
            faceAttribsLayout->addWidget(m_yScaleEditor,       r,c++);
            ++r; c = 0;

            faceAttribsLayout->addWidget(rotationLabel,        r,c++, LabelFlags);
            faceAttribsLayout->addWidget(m_rotationEditor,     r,c++);
            faceAttribsLayout->addWidget(m_surfaceValueLabel,  r,c++, LabelFlags);
            faceAttribsLayout->addWidget(m_surfaceValueEditor, r,c++);
            ++r; c = 0;

            faceAttribsLayout->addWidget(m_surfaceFlagsLabel,  r,c++, LabelFlags);
            faceAttribsLayout->addWidget(m_surfaceFlagsEditor, r,c++, 1,3);
            ++r; c = 0;

            faceAttribsLayout->addWidget(m_contentFlagsLabel,  r,c++, LabelFlags);
            faceAttribsLayout->addWidget(m_contentFlagsEditor, r,c++, 1,3);
            ++r; c = 0;

            faceAttribsLayout->addWidget(m_colorLabel,         r,c++, LabelFlags);
            faceAttribsLayout->addWidget(m_colorEditor,        r,c++, 1,3);
            ++r; c = 0;

            faceAttribsLayout->setColumnStretch(1, 1);
            faceAttribsLayout->setColumnStretch(3, 1);

            auto* outerLayout = new QVBoxLayout();
            outerLayout->setContentsMargins(0, 0, 0, 0);
            outerLayout->setSpacing(LayoutConstants::NarrowVMargin);
            outerLayout->addWidget(m_uvEditor, 1);
            outerLayout->addWidget(new BorderLine());
            outerLayout->addLayout(faceAttribsLayout);

            setLayout(outerLayout);
        }

        void FaceAttribsEditor::bindEvents() {
            connect(m_xOffsetEditor, QOverload<double>::of(&QDoubleSpinBox::valueChanged), this,
                &FaceAttribsEditor::xOffsetChanged);
            connect(m_yOffsetEditor, QOverload<double>::of(&QDoubleSpinBox::valueChanged), this,
                &FaceAttribsEditor::yOffsetChanged);
            connect(m_xScaleEditor, QOverload<double>::of(&QDoubleSpinBox::valueChanged), this,
                &FaceAttribsEditor::xScaleChanged);
            connect(m_yScaleEditor, QOverload<double>::of(&QDoubleSpinBox::valueChanged), this,
                &FaceAttribsEditor::yScaleChanged);
            connect(m_rotationEditor, QOverload<double>::of(&QDoubleSpinBox::valueChanged), this,
                &FaceAttribsEditor::rotationChanged);
            connect(m_surfaceValueEditor, QOverload<double>::of(&QDoubleSpinBox::valueChanged), this,
                &FaceAttribsEditor::surfaceValueChanged);
            connect(m_surfaceFlagsEditor, &FlagsPopupEditor::flagChanged, this, &FaceAttribsEditor::surfaceFlagChanged);
            connect(m_contentFlagsEditor, &FlagsPopupEditor::flagChanged, this, &FaceAttribsEditor::contentFlagChanged);
            connect(m_colorEditor, &QLineEdit::textEdited, this, &FaceAttribsEditor::colorValueChanged);
        }

        void FaceAttribsEditor::bindObservers() {
            auto document = kdl::mem_lock(m_document);
            document->documentWasNewedNotifier.addObserver(this, &FaceAttribsEditor::documentWasNewed);
            document->documentWasLoadedNotifier.addObserver(this, &FaceAttribsEditor::documentWasLoaded);
            document->brushFacesDidChangeNotifier.addObserver(this, &FaceAttribsEditor::brushFacesDidChange);
            document->selectionDidChangeNotifier.addObserver(this, &FaceAttribsEditor::selectionDidChange);
            document->textureCollectionsDidChangeNotifier.addObserver(this, &FaceAttribsEditor::textureCollectionsDidChange);
            document->grid().gridDidChangeNotifier.addObserver(this, &FaceAttribsEditor::gridDidChange);
        }

        void FaceAttribsEditor::unbindObservers() {
            if (!kdl::mem_expired(m_document)) {
                auto document = kdl::mem_lock(m_document);
                document->documentWasNewedNotifier.removeObserver(this, &FaceAttribsEditor::documentWasNewed);
                document->documentWasLoadedNotifier.removeObserver(this, &FaceAttribsEditor::documentWasLoaded);
                document->brushFacesDidChangeNotifier.removeObserver(this, &FaceAttribsEditor::brushFacesDidChange);
                document->selectionDidChangeNotifier.removeObserver(this, &FaceAttribsEditor::selectionDidChange);
                document->textureCollectionsDidChangeNotifier.removeObserver(this, &FaceAttribsEditor::textureCollectionsDidChange);
                document->grid().gridDidChangeNotifier.removeObserver(this, &FaceAttribsEditor::gridDidChange);
            }
        }

        void FaceAttribsEditor::documentWasNewed(MapDocument* document) {
            m_faces = document->allSelectedBrushFaces();
            updateControls();
        }

        void FaceAttribsEditor::documentWasLoaded(MapDocument* document) {
            m_faces = document->allSelectedBrushFaces();
            updateControls();
        }

        void FaceAttribsEditor::brushFacesDidChange(const std::vector<Model::BrushFace*>&) {
            auto document = kdl::mem_lock(m_document);
            m_faces = document->allSelectedBrushFaces();
            updateControls();
        }

        void FaceAttribsEditor::selectionDidChange(const Selection&) {
            auto document = kdl::mem_lock(m_document);
            m_faces = document->allSelectedBrushFaces();
            updateControls();
        }

        void FaceAttribsEditor::textureCollectionsDidChange() {
            updateControls();
        }

        static void disableAndSetPlaceholder(QDoubleSpinBox* box, const QString& text) {
            box->setSpecialValueText(text);
            box->setValue(box->minimum());
            box->setEnabled(false);
        }

        static void setValueOrMulti(QDoubleSpinBox* box, const bool multi, const double value) {
            if (multi) {
                box->setSpecialValueText("multi");
                box->setValue(box->minimum());
            } else {
                box->setSpecialValueText("");
                box->setValue(value);
            }
        }

        void FaceAttribsEditor::updateControls() {
            // block signals emitted when updating the editor values
            const QSignalBlocker blockXOffsetEditor(m_xOffsetEditor);
            const QSignalBlocker blockYOffsetEditor(m_yOffsetEditor);
            const QSignalBlocker blockRotationEditor(m_rotationEditor);
            const QSignalBlocker blockXScaleEditor(m_xScaleEditor);
            const QSignalBlocker blockYScaleEditor(m_yScaleEditor);
            const QSignalBlocker blockSurfaceValueEditor(m_surfaceValueEditor);
            const QSignalBlocker blockSurfaceFlagsEditor(m_surfaceFlagsEditor);
            const QSignalBlocker blockContentFlagsEditor(m_contentFlagsEditor);
            const QSignalBlocker blockColorEditor(m_colorEditor);

            if (hasSurfaceAttribs()) {
                showSurfaceAttribEditors();
                QStringList surfaceFlagLabels, surfaceFlagTooltips, contentFlagLabels, contentFlagTooltips;
                getSurfaceFlags(surfaceFlagLabels, surfaceFlagTooltips);
                getContentFlags(contentFlagLabels, contentFlagTooltips);
                m_surfaceFlagsEditor->setFlags(surfaceFlagLabels, surfaceFlagTooltips);
                m_contentFlagsEditor->setFlags(contentFlagLabels, contentFlagTooltips);
            } else {
                hideSurfaceAttribEditors();
            }

            if (hasColorAttribs()) {
                showColorAttribEditor();
            } else {
                hideColorAttribEditor();
            }

            if (!m_faces.empty()) {
                bool textureMulti = false;
                bool xOffsetMulti = false;
                bool yOffsetMulti = false;
                bool rotationMulti = false;
                bool xScaleMulti = false;
                bool yScaleMulti = false;
                bool surfaceValueMulti = false;
                bool colorValueMulti = false;

                const std::string& textureName = m_faces[0]->textureName();
                const float xOffset = m_faces[0]->xOffset();
                const float yOffset = m_faces[0]->yOffset();
                const float rotation = m_faces[0]->rotation();
                const float xScale = m_faces[0]->xScale();
                const float yScale = m_faces[0]->yScale();
                int setSurfaceFlags = m_faces[0]->surfaceFlags();
                int setSurfaceContents = m_faces[0]->surfaceContents();
                int mixedSurfaceFlags = 0;
                int mixedSurfaceContents = 0;
                const float surfaceValue = m_faces[0]->surfaceValue();
                bool hasColorValue = m_faces[0]->hasColor();
                const Color colorValue = m_faces[0]->color();


                for (size_t i = 1; i < m_faces.size(); i++) {
                    Model::BrushFace* face = m_faces[i];
                    textureMulti            |= (textureName     != face->textureName());
                    xOffsetMulti            |= (xOffset         != face->xOffset());
                    yOffsetMulti            |= (yOffset         != face->yOffset());
                    rotationMulti           |= (rotation        != face->rotation());
                    xScaleMulti             |= (xScale          != face->xScale());
                    yScaleMulti             |= (yScale          != face->yScale());
                    surfaceValueMulti       |= (surfaceValue    != face->surfaceValue());
                    colorValueMulti         |= (colorValue      != face->color());
                    hasColorValue           |= face->hasColor();

                    combineFlags(sizeof(int)*8, face->surfaceFlags(), setSurfaceFlags, mixedSurfaceFlags);
                    combineFlags(sizeof(int)*8, face->surfaceContents(), setSurfaceContents, mixedSurfaceContents);
                }

                m_xOffsetEditor->setEnabled(true);
                m_yOffsetEditor->setEnabled(true);
                m_rotationEditor->setEnabled(true);
                m_xScaleEditor->setEnabled(true);
                m_yScaleEditor->setEnabled(true);
                m_surfaceValueEditor->setEnabled(true);
                m_surfaceFlagsEditor->setEnabled(true);
                m_contentFlagsEditor->setEnabled(true);
                m_colorEditor->setEnabled(true);

                if (textureMulti) {
                    m_textureName->setText("multi");
                    m_textureName->setEnabled(false);
                    m_textureSize->setText("multi");
                    m_textureSize->setEnabled(false);
                } else {
                    if (textureName == Model::BrushFace::NoTextureName) {
                        m_textureName->setText("none");
                        m_textureName->setEnabled(false);
                        m_textureSize->setText("");
                        m_textureSize->setEnabled(false);
                    } else {
                        const Assets::Texture* texture = m_faces[0]->texture();
                        if (texture != nullptr) {
                            m_textureName->setText(QString::fromStdString(textureName));
                            m_textureSize->setText(QStringLiteral("%1 * %2").arg(texture->width()).arg(texture->height()));
                            m_textureName->setEnabled(true);
                            m_textureSize->setEnabled(true);
                        } else {
                            m_textureName->setText(QString::fromStdString(textureName) + " (not found)");
                            m_textureName->setEnabled(false);
                            m_textureSize->setEnabled(false);
                        }
                    }
                }
                setValueOrMulti(m_xOffsetEditor, xOffsetMulti, static_cast<double>(xOffset));
                setValueOrMulti(m_yOffsetEditor, yOffsetMulti, static_cast<double>(yOffset));
                setValueOrMulti(m_rotationEditor, rotationMulti, static_cast<double>(rotation));
                setValueOrMulti(m_xScaleEditor, xScaleMulti, static_cast<double>(xScale));
                setValueOrMulti(m_yScaleEditor, yScaleMulti, static_cast<double>(yScale));
                setValueOrMulti(m_surfaceValueEditor, surfaceValueMulti, static_cast<double>(surfaceValue));
                if (hasColorValue) {
                    if (colorValueMulti) {
                        m_colorEditor->setPlaceholderText("multi");
                        m_colorEditor->setText("");
                    } else {
                        m_colorEditor->setPlaceholderText("");
                        m_colorEditor->setText(QString::fromStdString(kdl::str_to_string(colorValue)));
                    }
                } else {
                    m_colorEditor->setPlaceholderText("");
                    m_colorEditor->setText("");
                }
                m_surfaceFlagsEditor->setFlagValue(setSurfaceFlags, mixedSurfaceFlags);
                m_contentFlagsEditor->setFlagValue(setSurfaceContents, mixedSurfaceContents);
            } else {
                disableAndSetPlaceholder(m_xOffsetEditor, "n/a");
                disableAndSetPlaceholder(m_yOffsetEditor, "n/a");
                disableAndSetPlaceholder(m_xScaleEditor, "n/a");
                disableAndSetPlaceholder(m_yScaleEditor, "n/a");
                disableAndSetPlaceholder(m_rotationEditor, "n/a");
                disableAndSetPlaceholder(m_surfaceValueEditor, "n/a");

                // m_textureView->setTexture(nullptr);
                m_surfaceFlagsEditor->setEnabled(false);
                m_contentFlagsEditor->setEnabled(false);
                m_colorEditor->setText("");
                m_colorEditor->setPlaceholderText("n/a");
                m_colorEditor->setEnabled(false);
            }
        }


        bool FaceAttribsEditor::hasSurfaceAttribs() const {
            auto document = kdl::mem_lock(m_document);
            const auto game = document->game();
            const Model::FlagsConfig& surfaceFlags = game->surfaceFlags();
            const Model::FlagsConfig& contentFlags = game->contentFlags();

            return !surfaceFlags.flags.empty() && !contentFlags.flags.empty();
        }

        void FaceAttribsEditor::showSurfaceAttribEditors() {
            m_surfaceValueLabel->show();
            m_surfaceValueEditor->show();
            m_surfaceFlagsLabel->show();
            m_surfaceFlagsEditor->show();
            m_contentFlagsLabel->show();
            m_contentFlagsEditor->show();
        }

        void FaceAttribsEditor::hideSurfaceAttribEditors() {
            m_surfaceValueLabel->hide();
            m_surfaceValueEditor->hide();
            m_surfaceFlagsLabel->hide();
            m_surfaceFlagsEditor->hide();
            m_contentFlagsLabel->hide();
            m_contentFlagsEditor->hide();
        }

        bool FaceAttribsEditor::hasColorAttribs() const {
            auto document = kdl::mem_lock(m_document);
            return document->world()->format() == Model::MapFormat::Daikatana;
        }

        void FaceAttribsEditor::showColorAttribEditor() {
            m_colorLabel->show();
            m_colorEditor->show();
        }

        void FaceAttribsEditor::hideColorAttribEditor() {
            m_colorLabel->hide();
            m_colorEditor->hide();
        }

        void getFlags(const std::vector<Model::FlagConfig>& flags, QStringList& names, QStringList& descriptions);
        void getFlags(const std::vector<Model::FlagConfig>& flags, QStringList& names, QStringList& descriptions) {
            for (const auto& flag : flags) {
                names.push_back(QString::fromStdString(flag.name));
                descriptions.push_back(QString::fromStdString(flag.description));
            }
        }

        void FaceAttribsEditor::getSurfaceFlags(QStringList& names, QStringList& descriptions) const {
            auto document = kdl::mem_lock(m_document);
            const auto game = document->game();
            const Model::FlagsConfig& surfaceFlags = game->surfaceFlags();
            getFlags(surfaceFlags.flags, names, descriptions);
        }

        void FaceAttribsEditor::getContentFlags(QStringList& names, QStringList& descriptions) const {
            auto document = kdl::mem_lock(m_document);
            const auto game = document->game();
            const Model::FlagsConfig& contentFlags = game->contentFlags();
            getFlags(contentFlags.flags, names, descriptions);
        }
    }
}<|MERGE_RESOLUTION|>--- conflicted
+++ resolved
@@ -87,13 +87,8 @@
         }
 
         void FaceAttribsEditor::xOffsetChanged(const double value) {
-<<<<<<< HEAD
-            auto document = kdl::mem_lock(m_document);
-            if (!document->hasSelectedBrushFaces()) {
-=======
-            auto document = lock(m_document);
-            if (!document->hasAnySelectedBrushFaces()) {
->>>>>>> bba28e54
+            auto document = kdl::mem_lock(m_document);
+            if (!document->hasAnySelectedBrushFaces()) {
                 return;
             }
 
@@ -105,13 +100,8 @@
         }
 
         void FaceAttribsEditor::yOffsetChanged(const double value) {
-<<<<<<< HEAD
-            auto document = kdl::mem_lock(m_document);
-            if (!document->hasSelectedBrushFaces()) {
-=======
-            auto document = lock(m_document);
-            if (!document->hasAnySelectedBrushFaces()) {
->>>>>>> bba28e54
+            auto document = kdl::mem_lock(m_document);
+            if (!document->hasAnySelectedBrushFaces()) {
                 return;
             }
 
@@ -123,13 +113,8 @@
         }
 
         void FaceAttribsEditor::rotationChanged(const double value) {
-<<<<<<< HEAD
-            auto document = kdl::mem_lock(m_document);
-            if (!document->hasSelectedBrushFaces()) {
-=======
-            auto document = lock(m_document);
-            if (!document->hasAnySelectedBrushFaces()) {
->>>>>>> bba28e54
+            auto document = kdl::mem_lock(m_document);
+            if (!document->hasAnySelectedBrushFaces()) {
                 return;
             }
 
@@ -141,13 +126,8 @@
         }
 
         void FaceAttribsEditor::xScaleChanged(const double value) {
-<<<<<<< HEAD
-            auto document = kdl::mem_lock(m_document);
-            if (!document->hasSelectedBrushFaces()) {
-=======
-            auto document = lock(m_document);
-            if (!document->hasAnySelectedBrushFaces()) {
->>>>>>> bba28e54
+            auto document = kdl::mem_lock(m_document);
+            if (!document->hasAnySelectedBrushFaces()) {
                 return;
             }
 
@@ -159,13 +139,8 @@
         }
 
         void FaceAttribsEditor::yScaleChanged(const double value) {
-<<<<<<< HEAD
-            auto document = kdl::mem_lock(m_document);
-            if (!document->hasSelectedBrushFaces()) {
-=======
-            auto document = lock(m_document);
-            if (!document->hasAnySelectedBrushFaces()) {
->>>>>>> bba28e54
+            auto document = kdl::mem_lock(m_document);
+            if (!document->hasAnySelectedBrushFaces()) {
                 return;
             }
 
@@ -177,13 +152,8 @@
         }
 
         void FaceAttribsEditor::surfaceFlagChanged(const size_t index, const int setFlag, const int /* mixedFlag */) {
-<<<<<<< HEAD
-            auto document = kdl::mem_lock(m_document);
-            if (!document->hasSelectedBrushFaces()) {
-=======
-            auto document = lock(m_document);
-            if (!document->hasAnySelectedBrushFaces()) {
->>>>>>> bba28e54
+            auto document = kdl::mem_lock(m_document);
+            if (!document->hasAnySelectedBrushFaces()) {
                 return;
             }
 
@@ -199,13 +169,8 @@
         }
 
         void FaceAttribsEditor::contentFlagChanged(const size_t index, const int setFlag, const int /* mixedFlag */) {
-<<<<<<< HEAD
-            auto document = kdl::mem_lock(m_document);
-            if (!document->hasSelectedBrushFaces()) {
-=======
-            auto document = lock(m_document);
-            if (!document->hasAnySelectedBrushFaces()) {
->>>>>>> bba28e54
+            auto document = kdl::mem_lock(m_document);
+            if (!document->hasAnySelectedBrushFaces()) {
                 return;
             }
 
@@ -221,13 +186,8 @@
         }
 
         void FaceAttribsEditor::surfaceValueChanged(const double value) {
-<<<<<<< HEAD
-            auto document = kdl::mem_lock(m_document);
-            if (!document->hasSelectedBrushFaces()) {
-=======
-            auto document = lock(m_document);
-            if (!document->hasAnySelectedBrushFaces()) {
->>>>>>> bba28e54
+            auto document = kdl::mem_lock(m_document);
+            if (!document->hasAnySelectedBrushFaces()) {
                 return;
             }
 
@@ -239,13 +199,8 @@
         }
 
         void FaceAttribsEditor::colorValueChanged(const QString& /* text */) {
-<<<<<<< HEAD
-            auto document = kdl::mem_lock(m_document);
-            if (!document->hasSelectedBrushFaces()) {
-=======
-            auto document = lock(m_document);
-            if (!document->hasAnySelectedBrushFaces()) {
->>>>>>> bba28e54
+            auto document = kdl::mem_lock(m_document);
+            if (!document->hasAnySelectedBrushFaces()) {
                 return;
             }
 
