--- conflicted
+++ resolved
@@ -30,13 +30,8 @@
     namespace View {
         class GameEngineProfileEditor;
         class GameEngineProfileListBox;
-<<<<<<< HEAD
-        
+
         class GameEngineProfileManager : public QWidget {
-=======
-
-        class GameEngineProfileManager : public wxPanel {
->>>>>>> 25625af4
         private:
             Model::GameEngineConfig& m_config;
             GameEngineProfileListBox* m_profileList;
