--- conflicted
+++ resolved
@@ -40,17 +40,16 @@
         }
 
         void EntityInspector::createGui(MapDocumentWPtr document, GLContextManager& contextManager) {
-<<<<<<< HEAD
             QSplitter* splitter = new QSplitter(Qt::Vertical);
             //splitter->setSashGravity(0.0);
             //splitter->SetName("EntityInspectorSplitter");
-            
+
             splitter->addWidget(createAttributeEditor(splitter, document));
             splitter->addWidget(createEntityBrowser(splitter, document, contextManager));
 
             m_attributeEditor->setMinimumSize(100, 150);
             m_entityBrowser->setMinimumSize(100, 150);
-            
+
             auto* outerSizer = new QVBoxLayout();
             outerSizer->setContentsMargins(0, 0, 0, 0);
             outerSizer->setSpacing(0);
@@ -62,65 +61,27 @@
             // FIXME: persist
             //wxPersistenceManager::Get().RegisterAndRestore(splitter);
         }
-        
+
         QWidget* EntityInspector::createAttributeEditor(QWidget* parent, MapDocumentWPtr document) {
             m_attributeEditor = new EntityAttributeEditor(parent, document);
             return m_attributeEditor;
         }
-        
+
         QWidget* EntityInspector::createEntityBrowser(QWidget* parent, MapDocumentWPtr document, GLContextManager& contextManager) {
             auto* panel = new TitledPanel(parent, tr("Entity Browser"));
             m_entityBrowser = new EntityBrowser(nullptr, document, contextManager);
-            
+
             auto* sizer = new QVBoxLayout();
             sizer->setContentsMargins(0, 0, 0, 0);
             sizer->addWidget(m_entityBrowser, 1);
             panel->getPanel()->setLayout(sizer);
-            
-            return panel;
-        }
-        
-        QWidget* EntityInspector::createEntityDefinitionFileChooser(QWidget* parent, MapDocumentWPtr document) {
-            CollapsibleTitledPanel* panel = new CollapsibleTitledPanel(parent, tr("Entity Definitions"), false);
-            m_entityDefinitionFileChooser = new EntityDefinitionFileChooser(nullptr, document);
-=======
-            SplitterWindow2* splitter = new SplitterWindow2(this);
-            splitter->setSashGravity(0.0);
-            splitter->SetName("EntityInspectorSplitter");
-
-            splitter->splitHorizontally(createAttributeEditor(splitter, document),
-                                        createEntityBrowser(splitter, document, contextManager),
-                                        wxSize(100, 150), wxSize(100, 150));
-
-            wxSizer* outerSizer = new wxBoxSizer(wxVERTICAL);
-            outerSizer->Add(splitter, 1, wxEXPAND);
-            outerSizer->Add(new BorderLine(this, BorderLine::Direction_Horizontal), 0, wxEXPAND);
-            outerSizer->Add(createEntityDefinitionFileChooser(this, document), 0, wxEXPAND);
-            SetSizer(outerSizer);
-
-            wxPersistenceManager::Get().RegisterAndRestore(splitter);
-        }
-
-        wxWindow* EntityInspector::createAttributeEditor(wxWindow* parent, MapDocumentWPtr document) {
-            m_attributeEditor = new EntityAttributeEditor(parent, document);
-            return m_attributeEditor;
-        }
-
-        wxWindow* EntityInspector::createEntityBrowser(wxWindow* parent, MapDocumentWPtr document, GLContextManager& contextManager) {
-            TitledPanel* panel = new TitledPanel(parent, "Entity Browser");
-            m_entityBrowser = new EntityBrowser(panel->getPanel(), document, contextManager);
-
-            wxSizer* sizer = new wxBoxSizer(wxVERTICAL);
-            sizer->Add(m_entityBrowser, 1, wxEXPAND);
-            panel->getPanel()->SetSizer(sizer);
 
             return panel;
         }
 
-        wxWindow* EntityInspector::createEntityDefinitionFileChooser(wxWindow* parent, MapDocumentWPtr document) {
-            CollapsibleTitledPanel* panel = new CollapsibleTitledPanel(parent, "Entity Definitions", false);
-            m_entityDefinitionFileChooser = new EntityDefinitionFileChooser(panel->getPanel(), document);
->>>>>>> 25625af4
+        QWidget* EntityInspector::createEntityDefinitionFileChooser(QWidget* parent, MapDocumentWPtr document) {
+            CollapsibleTitledPanel* panel = new CollapsibleTitledPanel(parent, tr("Entity Definitions"), false);
+            m_entityDefinitionFileChooser = new EntityDefinitionFileChooser(nullptr, document);
 
             auto* sizer = new QVBoxLayout();
             sizer->setContentsMargins(0, 0, 0, 0);
