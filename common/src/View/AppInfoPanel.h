/*
 Copyright (C) 2010-2017 Kristian Duske

 This file is part of TrenchBroom.

 TrenchBroom is free software: you can redistribute it and/or modify
 it under the terms of the GNU General Public License as published by
 the Free Software Foundation, either version 3 of the License, or
 (at your option) any later version.

 TrenchBroom is distributed in the hope that it will be useful,
 but WITHOUT ANY WARRANTY; without even the implied warranty of
 MERCHANTABILITY or FITNESS FOR A PARTICULAR PURPOSE.  See the
 GNU General Public License for more details.

 You should have received a copy of the GNU General Public License
 along with TrenchBroom. If not, see <http://www.gnu.org/licenses/>.
 */

#ifndef TrenchBroom_AppInfoPanel
#define TrenchBroom_AppInfoPanel

#include <QWidget>
#include <QLabel>

namespace TrenchBroom {
    namespace View {
        class AppInfoPanel : public QWidget {
        Q_OBJECT

        public:
            explicit AppInfoPanel(QWidget* parent);
        private:
            void createGui();
<<<<<<< HEAD
            
            void OnClickVersionInfo();
        };

        class ClickableLabel : public QLabel {
        Q_OBJECT

        public:
            explicit ClickableLabel(const QString& text, QWidget* parent = nullptr);

        protected:
            void mousePressEvent(QMouseEvent *event) override;

        signals:
            void clicked();
=======

            void OnClickVersionInfo(wxMouseEvent& event);
>>>>>>> 25625af4
        };
    }
}

#endif /* defined(TrenchBroom_AppInfoPanel) */<|MERGE_RESOLUTION|>--- conflicted
+++ resolved
@@ -32,8 +32,7 @@
             explicit AppInfoPanel(QWidget* parent);
         private:
             void createGui();
-<<<<<<< HEAD
-            
+
             void OnClickVersionInfo();
         };
 
@@ -48,10 +47,6 @@
 
         signals:
             void clicked();
-=======
-
-            void OnClickVersionInfo(wxMouseEvent& event);
->>>>>>> 25625af4
         };
     }
 }
