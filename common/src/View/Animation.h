/*
 Copyright (C) 2010-2017 Kristian Duske

 This file is part of TrenchBroom.

 TrenchBroom is free software: you can redistribute it and/or modify
 it under the terms of the GNU General Public License as published by
 the Free Software Foundation, either version 3 of the License, or
 (at your option) any later version.

 TrenchBroom is distributed in the hope that it will be useful,
 but WITHOUT ANY WARRANTY; without even the implied warranty of
 MERCHANTABILITY or FITNESS FOR A PARTICULAR PURPOSE.  See the
 GNU General Public License for more details.

 You should have received a copy of the GNU General Public License
 along with TrenchBroom. If not, see <http://www.gnu.org/licenses/>.
 */

#ifndef TrenchBroom_Animation
#define TrenchBroom_Animation

#include "SharedPointer.h"

#include <map>
#include <vector>

#include <QTimer>
#include <QElapsedTimer>

namespace TrenchBroom {
    namespace View {
        class AnimationCurve;

        class Animation {
        public:
            using Type = int;
            static const Type NoType = -1;

            using Ptr = std::shared_ptr<Animation>;
            using List = std::vector<Ptr>;

            typedef enum {
                Curve_Flat,
                Curve_EaseInEaseOut
            } Curve;

        private:
            const Type m_type;
            const AnimationCurve* m_curve;
<<<<<<< HEAD
            
            const double m_duration;
            double m_elapsed;
=======

            const wxLongLong m_duration;
            wxLongLong m_elapsed;
>>>>>>> 25625af4
            double m_progress;
        public:
            static Type freeType();

            Animation(Type type, Curve curve, double duration);
            virtual ~Animation();

            Type type() const;
            /**
             * Advances the animation by the given number of milliseconds.
             * @return true if the animation is finished.
             */
            bool step(double deltaMilliseconds);
            void update();
        private:
            virtual void doUpdate(double progress) = 0;
        };

<<<<<<< HEAD
        class AnimationManager : public QObject {
            Q_OBJECT
        private:
            static const int AnimationUpdateRateHz;
=======
        class ExecutableAnimation : public ExecutableEvent::Executable {
        private:
            Animation::List m_animations;
        public:
            ExecutableAnimation(const Animation::List& animations);
        private:
            void execute() override;
        };

        class AnimationManager : public wxThread {
>>>>>>> 25625af4
        private:
            /**
             * To measure how much time to run the animation for in onTimerTick()
             */
            QElapsedTimer m_elapsedTimer;
            QTimer* m_timer;
            using AnimationMap = std::map<Animation::Type, Animation::List>;

            AnimationMap m_animations;
        public:
            explicit AnimationManager(QObject* parent);
            void runAnimation(Animation* animation, bool replace);

        private:
            void onTimerTick();
        };
    }
}

#endif /* defined(TrenchBroom_Animation) */<|MERGE_RESOLUTION|>--- conflicted
+++ resolved
@@ -48,15 +48,9 @@
         private:
             const Type m_type;
             const AnimationCurve* m_curve;
-<<<<<<< HEAD
-            
+
             const double m_duration;
             double m_elapsed;
-=======
-
-            const wxLongLong m_duration;
-            wxLongLong m_elapsed;
->>>>>>> 25625af4
             double m_progress;
         public:
             static Type freeType();
@@ -75,23 +69,10 @@
             virtual void doUpdate(double progress) = 0;
         };
 
-<<<<<<< HEAD
         class AnimationManager : public QObject {
             Q_OBJECT
         private:
             static const int AnimationUpdateRateHz;
-=======
-        class ExecutableAnimation : public ExecutableEvent::Executable {
-        private:
-            Animation::List m_animations;
-        public:
-            ExecutableAnimation(const Animation::List& animations);
-        private:
-            void execute() override;
-        };
-
-        class AnimationManager : public wxThread {
->>>>>>> 25625af4
         private:
             /**
              * To measure how much time to run the animation for in onTimerTick()
