/*
 Copyright (C) 2010-2017 Kristian Duske

 This file is part of TrenchBroom.

 TrenchBroom is free software: you can redistribute it and/or modify
 it under the terms of the GNU General Public License as published by
 the Free Software Foundation, either version 3 of the License, or
 (at your option) any later version.

 TrenchBroom is distributed in the hope that it will be useful,
 but WITHOUT ANY WARRANTY; without even the implied warranty of
 MERCHANTABILITY or FITNESS FOR A PARTICULAR PURPOSE.  See the
 GNU General Public License for more details.

 You should have received a copy of the GNU General Public License
 along with TrenchBroom. If not, see <http://www.gnu.org/licenses/>.
 */

#include "TextureBrowserView.h"

#include "StepIterator.h"
#include "Renderer/GL.h"
#include "PreferenceManager.h"
#include "Preferences.h"
#include "Assets/Texture.h"
#include "Assets/TextureCollection.h"
#include "Renderer/FontManager.h"
#include "Renderer/Shaders.h"
#include "Renderer/ShaderManager.h"
#include "Renderer/TextureFont.h"
#include "Renderer/VertexArray.h"

#include <vecmath/vec.h>
#include <vecmath/mat.h>
#include <vecmath/mat_ext.h>

#include <QTextStream>

// allow storing std::shared_ptr in QVariant
Q_DECLARE_METATYPE(std::shared_ptr<TrenchBroom::View::TextureCellData>)

namespace TrenchBroom {
    namespace View {
        TextureCellData::TextureCellData(Assets::Texture* i_texture, const Renderer::FontDescriptor& i_fontDescriptor) :
        texture(i_texture),
        fontDescriptor(i_fontDescriptor) {}

        TextureBrowserView::TextureBrowserView(QWidget* parent,
                                               QScrollBar* scrollBar,
                                               GLContextManager& contextManager,
                                               Assets::TextureManager& textureManager) :
        CellView(contextManager, scrollBar),
        m_textureManager(textureManager),
        m_group(false),
        m_hideUnused(false),
        m_sortOrder(SO_Name),
        m_selectedTexture(nullptr) {
            m_textureManager.usageCountDidChange.addObserver(this, &TextureBrowserView::usageCountDidChange);
        }

        TextureBrowserView::~TextureBrowserView() {
            m_textureManager.usageCountDidChange.removeObserver(this, &TextureBrowserView::usageCountDidChange);
            clear();
        }

        void TextureBrowserView::setSortOrder(const SortOrder sortOrder) {
            if (sortOrder == m_sortOrder)
                return;
            m_sortOrder = sortOrder;
            invalidate();
            Refresh();
        }

        void TextureBrowserView::setGroup(const bool group) {
            if (group == m_group)
                return;
            m_group = group;
            invalidate();
            Refresh();
        }

        void TextureBrowserView::setHideUnused(const bool hideUnused) {
            if (hideUnused == m_hideUnused)
                return;
            m_hideUnused = hideUnused;
            invalidate();
            Refresh();
        }

        void TextureBrowserView::setFilterText(const String& filterText) {
            if (filterText == m_filterText)
                return;
            m_filterText = filterText;
            invalidate();
            Refresh();
        }

        Assets::Texture* TextureBrowserView::selectedTexture() const {
            return m_selectedTexture;
        }

        void TextureBrowserView::setSelectedTexture(Assets::Texture* selectedTexture) {
            if (m_selectedTexture == selectedTexture)
                return;
            m_selectedTexture = selectedTexture;
            Refresh();
        }

        void TextureBrowserView::usageCountDidChange() {
            invalidate();
            Refresh();
        }

        void TextureBrowserView::doInitLayout(Layout& layout) {
            const float scaleFactor = pref(Preferences::TextureBrowserIconSize);

            layout.setOuterMargin(5.0f);
            layout.setGroupMargin(5.0f);
            layout.setRowMargin(5.0f);
            layout.setCellMargin(5.0f);
            layout.setTitleMargin(2.0f);
            layout.setCellWidth(scaleFactor * 64.0f, scaleFactor * 64.0f);
            layout.setCellHeight(scaleFactor * 64.0f, scaleFactor * 128.0f);
        }

        void TextureBrowserView::doReloadLayout(Layout& layout) {
            const IO::Path& fontPath = pref(Preferences::RendererFontPath());
            int fontSize = pref(Preferences::BrowserFontSize);
            assert(fontSize > 0);

            const Renderer::FontDescriptor font(fontPath, static_cast<size_t>(fontSize));

            if (m_group) {
                for (const Assets::TextureCollection* collection : getCollections()) {
                    layout.addGroup(collection->name(), fontSize + 2.0f);
                    for (Assets::Texture* texture : getTextures(collection))
                        addTextureToLayout(layout, texture, font);
                }
            } else {
                for (Assets::Texture* texture : getTextures())
                    addTextureToLayout(layout, texture, font);
            }
        }

        void TextureBrowserView::addTextureToLayout(Layout& layout, Assets::Texture* texture, const Renderer::FontDescriptor& font) {
            const float maxCellWidth = layout.maxCellWidth();
            const Renderer::FontDescriptor actualFont = fontManager().selectFontSize(font, texture->name(), maxCellWidth, 5);
            const vm::vec2f actualSize = fontManager().font(actualFont).measure(texture->name());

            const float scaleFactor = pref(Preferences::TextureBrowserIconSize);
            const size_t scaledTextureWidth = static_cast<size_t>(vm::round(scaleFactor * static_cast<float>(texture->width())));
            const size_t scaledTextureHeight = static_cast<size_t>(vm::round(scaleFactor * static_cast<float>(texture->height())));
<<<<<<< HEAD
            
            layout.addItem(QVariant::fromValue(std::make_shared<TextureCellData>(texture, actualFont)),
=======

            layout.addItem(TextureCellData(texture, actualFont),
>>>>>>> 25625af4
                           scaledTextureWidth,
                           scaledTextureHeight,
                           actualSize.x(),
                           font.size() + 2.0f);
        }

        struct TextureBrowserView::CompareByUsageCount {
            StringUtils::CaseInsensitiveStringLess m_less;

            template <typename T>
            bool operator()(const T* lhs, const T* rhs) const {
                if (lhs->usageCount() > rhs->usageCount())
                    return true;
                if (lhs->usageCount() < rhs->usageCount())
                    return false;

                return m_less(lhs->name(), rhs->name());
            }
        };

        struct TextureBrowserView::CompareByName {
            StringUtils::CaseInsensitiveStringLess m_less;

            template <typename T>
            bool operator()(const T* lhs, const T* rhs) const {
                return m_less(lhs->name(), rhs->name());
            }
        };

        struct TextureBrowserView::MatchUsageCount {
            template <typename T>
            bool operator()(const T* t) const {
                return t->usageCount() == 0;
            }
        };

        struct TextureBrowserView::MatchName {
            String pattern;

            MatchName(const String& i_pattern) : pattern(i_pattern) {}

            bool operator()(const Assets::Texture* texture) const {
                return !StringUtils::containsCaseInsensitive(texture->name(), pattern);
            }
        };

        Assets::TextureCollectionList TextureBrowserView::getCollections() const {
            Assets::TextureCollectionList collections = m_textureManager.collections();
            if (m_hideUnused)
                VectorUtils::eraseIf(collections, MatchUsageCount());
            if (m_sortOrder == SO_Usage)
                VectorUtils::sort(collections, CompareByUsageCount());
            return collections;
        }

        Assets::TextureList TextureBrowserView::getTextures(const Assets::TextureCollection* collection) const {
            Assets::TextureList textures = collection->textures();
            filterTextures(textures);
            sortTextures(textures);
            return textures;
        }

        Assets::TextureList TextureBrowserView::getTextures() const {
            Assets::TextureList textures = m_textureManager.textures();
            filterTextures(textures);
            sortTextures(textures);
            return textures;
        }

        void TextureBrowserView::filterTextures(Assets::TextureList& textures) const {
            if (m_hideUnused)
                VectorUtils::eraseIf(textures, MatchUsageCount());
            if (!m_filterText.empty())
                VectorUtils::eraseIf(textures, MatchName(m_filterText));
        }

        void TextureBrowserView::sortTextures(Assets::TextureList& textures) const {
            switch (m_sortOrder) {
                case SO_Name:
                    VectorUtils::sort(textures, CompareByName());
                    break;
                case SO_Usage:
                    VectorUtils::sort(textures, CompareByUsageCount());
                    break;
            }
        }

        void TextureBrowserView::doClear() {}

        void TextureBrowserView::doRender(Layout& layout, const float y, const float height) {
            m_textureManager.commitChanges();
<<<<<<< HEAD
            
            const float viewLeft      = static_cast<float>(0);
            const float viewTop       = static_cast<float>(size().height());
            const float viewRight     = static_cast<float>(size().width());
            const float viewBottom    = static_cast<float>(0);
            
=======

            const float viewLeft      = static_cast<float>(GetClientRect().GetLeft());
            const float viewTop       = static_cast<float>(GetClientRect().GetBottom());
            const float viewRight     = static_cast<float>(GetClientRect().GetRight());
            const float viewBottom    = static_cast<float>(GetClientRect().GetTop());

>>>>>>> 25625af4
            const vm::mat4x4f projection = vm::orthoMatrix(-1.0f, 1.0f, viewLeft, viewTop, viewRight, viewBottom);
            const vm::mat4x4f view = vm::viewMatrix(vm::vec3f::neg_z, vm::vec3f::pos_y) * translationMatrix(vm::vec3f(0.0f, 0.0f, 0.1f));
            const Renderer::Transformation transformation(projection, view);

            Renderer::ActivateVbo activate(vertexVbo());

            glAssert(glDisable(GL_DEPTH_TEST));
            glAssert(glFrontFace(GL_CCW));

            renderBounds(layout, y, height);
            renderTextures(layout, y, height);
            renderNames(layout, y, height);
        }

        bool TextureBrowserView::doShouldRenderFocusIndicator() const {
            return false;
        }

        void TextureBrowserView::renderBounds(Layout& layout, const float y, const float height) {
            using BoundsVertex = Renderer::GLVertexTypes::P2C4::Vertex;
            BoundsVertex::List vertices;

            for (size_t i = 0; i < layout.size(); ++i) {
                const Group& group = layout[i];
                if (group.intersectsY(y, height)) {
                    for (size_t j = 0; j < group.size(); ++j) {
                        const Row& row = group[j];
                        if (row.intersectsY(y, height)) {
                            for (size_t k = 0; k < row.size(); ++k) {
                                const Cell& cell = row[k];
                                const LayoutBounds& bounds = cell.itemBounds();
                                const Assets::Texture* texture = cellData(cell).texture;
                                const Color& color = textureColor(*texture);
                                vertices.emplace_back(vm::vec2f(bounds.left() - 2.0f, height - (bounds.top() - 2.0f - y)), color);
                                vertices.emplace_back(vm::vec2f(bounds.left() - 2.0f, height - (bounds.bottom() + 2.0f - y)), color);
                                vertices.emplace_back(vm::vec2f(bounds.right() + 2.0f, height - (bounds.bottom() + 2.0f - y)), color);
                                vertices.emplace_back(vm::vec2f(bounds.right() + 2.0f, height - (bounds.top() - 2.0f - y)), color);
                            }
                        }
                    }
                }
            }

            Renderer::VertexArray vertexArray = Renderer::VertexArray::move(std::move(vertices));
            Renderer::ActiveShader shader(shaderManager(), Renderer::Shaders::TextureBrowserBorderShader);

            Renderer::ActivateVbo activate(vertexVbo());
            vertexArray.prepare(vertexVbo());
            vertexArray.render(GL_QUADS);
        }

        const Color& TextureBrowserView::textureColor(const Assets::Texture& texture) const {
            if (&texture == m_selectedTexture)
                return pref(Preferences::TextureBrowserSelectedColor);
            if (texture.usageCount() > 0)
                return pref(Preferences::TextureBrowserUsedColor);
            return pref(Preferences::TextureBrowserDefaultColor);
        }

        void TextureBrowserView::renderTextures(Layout& layout, const float y, const float height) {
            using TextureVertex = Renderer::GLVertexTypes::P2T2::Vertex;

            Renderer::ActiveShader shader(shaderManager(), Renderer::Shaders::TextureBrowserShader);
            shader.set("ApplyTinting", false);
            shader.set("Texture", 0);
            shader.set("Brightness", pref(Preferences::Brightness));

            size_t num = 0;

            Renderer::ActivateVbo activate(vertexVbo());

            for (size_t i = 0; i < layout.size(); ++i) {
                const Group& group = layout[i];
                if (group.intersectsY(y, height)) {
                    for (size_t j = 0; j < group.size(); ++j) {
                        const Row& row = group[j];
                        if (row.intersectsY(y, height)) {
                            for (size_t k = 0; k < row.size(); ++k) {
                                const Cell& cell = row[k];
                                const LayoutBounds& bounds = cell.itemBounds();
<<<<<<< HEAD
                                const Assets::Texture* texture = cellData(cell).texture;
                                
                                vertices[0] = TextureVertex(vm::vec2f(bounds.left(),  height - (bounds.top() - y)),    vm::vec2f(0.0f, 0.0f));
                                vertices[1] = TextureVertex(vm::vec2f(bounds.left(),  height - (bounds.bottom() - y)), vm::vec2f(0.0f, 1.0f));
                                vertices[2] = TextureVertex(vm::vec2f(bounds.right(), height - (bounds.bottom() - y)), vm::vec2f(1.0f, 1.0f));
                                vertices[3] = TextureVertex(vm::vec2f(bounds.right(), height - (bounds.top() - y)),    vm::vec2f(1.0f, 0.0f));
=======
                                const Assets::Texture* texture = cell.item().texture;
>>>>>>> 25625af4

                                Renderer::VertexArray vertexArray = Renderer::VertexArray::move(TextureVertex::List({
                                    TextureVertex(vm::vec2f(bounds.left(),  height - (bounds.top() - y)),    vm::vec2f(0.0f, 0.0f)),
                                    TextureVertex(vm::vec2f(bounds.left(),  height - (bounds.bottom() - y)), vm::vec2f(0.0f, 1.0f)),
                                    TextureVertex(vm::vec2f(bounds.right(), height - (bounds.bottom() - y)), vm::vec2f(1.0f, 1.0f)),
                                    TextureVertex(vm::vec2f(bounds.right(), height - (bounds.top() - y)),    vm::vec2f(1.0f, 0.0f))
                                }));

                                shader.set("GrayScale", texture->overridden());
                                texture->activate();

                                vertexArray.prepare(vertexVbo());
                                vertexArray.render(GL_QUADS);

                                texture->deactivate();

                                ++num;
                            }
                        }
                    }
                }
            }
        }

        void TextureBrowserView::renderNames(Layout& layout, const float y, const float height) {
            renderGroupTitleBackgrounds(layout, y, height);
            renderStrings(layout, y, height);
        }

        void TextureBrowserView::renderGroupTitleBackgrounds(Layout& layout, const float y, const float height) {
            using Vertex = Renderer::GLVertexTypes::P2::Vertex;
            Vertex::List vertices;

            for (size_t i = 0; i < layout.size(); ++i) {
                const Group& group = layout[i];
                if (group.intersectsY(y, height)) {
                    const LayoutBounds titleBounds = layout.titleBoundsForVisibleRect(group, y, height);
                    vertices.push_back(Vertex(vm::vec2f(titleBounds.left(), height - (titleBounds.top() - y))));
                    vertices.push_back(Vertex(vm::vec2f(titleBounds.left(), height - (titleBounds.bottom() - y))));
                    vertices.push_back(Vertex(vm::vec2f(titleBounds.right(), height - (titleBounds.bottom() - y))));
                    vertices.push_back(Vertex(vm::vec2f(titleBounds.right(), height - (titleBounds.top() - y))));
                }
            }

            Renderer::ActiveShader shader(shaderManager(), Renderer::Shaders::VaryingPUniformCShader);
            shader.set("Color", pref(Preferences::BrowserGroupBackgroundColor));

            Renderer::VertexArray vertexArray = Renderer::VertexArray::move(std::move(vertices));

            Renderer::ActivateVbo activate(vertexVbo());
            vertexArray.prepare(vertexVbo());
            vertexArray.render(GL_QUADS);
        }

        void TextureBrowserView::renderStrings(Layout& layout, const float y, const float height) {
            using StringRendererMap = std::map<Renderer::FontDescriptor, Renderer::VertexArray>;
            StringRendererMap stringRenderers;

            Renderer::ActivateVbo activate(vertexVbo());

            for (const auto& entry : collectStringVertices(layout, y, height)) {
                const auto& descriptor = entry.first;
                const auto& vertices = entry.second;
                stringRenderers[descriptor] = Renderer::VertexArray::ref(vertices);
                stringRenderers[descriptor].prepare(vertexVbo());
            }

            Renderer::ActiveShader shader(shaderManager(), Renderer::Shaders::ColoredTextShader);
            shader.set("Texture", 0);

            for (auto& entry : stringRenderers) {
                const auto& descriptor = entry.first;
                auto& vertexArray = entry.second;

                auto& font = fontManager().font(descriptor);
                font.activate();
                vertexArray.render(GL_QUADS);
                font.deactivate();
            }
        }

        TextureBrowserView::StringMap TextureBrowserView::collectStringVertices(Layout& layout, const float y, const float height) {
            Renderer::FontDescriptor defaultDescriptor(pref(Preferences::RendererFontPath()),
                                                       static_cast<size_t>(pref(Preferences::BrowserFontSize)));

            const std::vector<Color> textColor{ pref(Preferences::BrowserTextColor) };

            StringMap stringVertices;
            for (size_t i = 0; i < layout.size(); ++i) {
                const auto& group = layout[i];
                if (group.intersectsY(y, height)) {
                    const auto& title = group.item();
                    if (!title.empty()) {
                        const auto titleBounds = layout.titleBoundsForVisibleRect(group, y, height);
                        const auto offset = vm::vec2f(titleBounds.left() + 2.0f, height - (titleBounds.top() - y) - titleBounds.height());

                        auto& font = fontManager().font(defaultDescriptor);
                        const auto quads = font.quads(title, false, offset);
                        const auto titleVertices = TextVertex::toList(
                            quads.size() / 2,
                            stepIterator(std::begin(quads), 0, 2),
                            stepIterator(std::begin(quads), 1, 2),
                            stepIterator(std::begin(textColor), 0, 0));
                        auto& vertices = stringVertices[defaultDescriptor];
                        vertices.insert(std::end(vertices), std::begin(titleVertices), std::end(titleVertices));
                    }

                    for (size_t j = 0; j < group.size(); ++j) {
                        const auto& row = group[j];
                        if (row.intersectsY(y, height)) {
                            for (unsigned int k = 0; k < row.size(); k++) {
                                const auto& cell = row[k];
                                const auto titleBounds = cell.titleBounds();
                                const auto offset = vm::vec2f(titleBounds.left(), height - (titleBounds.top() - y) - titleBounds.height());
<<<<<<< HEAD
                                
                                auto& font = fontManager().font(cellData(cell).fontDescriptor);
                                const auto quads = font.quads(cellData(cell).texture->name(), false, offset);
                                const auto titleVertices = TextVertex::toList(std::begin(quads), std::begin(quads), std::begin(textColor), quads.size() / 2, 0, 2, 1, 2, 0, 0);
                                auto& vertices = stringVertices[cellData(cell).fontDescriptor];
=======

                                auto& font = fontManager().font(cell.item().fontDescriptor);
                                const auto quads = font.quads(cell.item().texture->name(), false, offset);
                                const auto titleVertices = TextVertex::toList(
                                    quads.size() / 2,
                                    stepIterator(std::begin(quads), 0, 2),
                                    stepIterator(std::begin(quads), 1, 2),
                                    stepIterator(std::begin(textColor), 0, 0));
                                auto& vertices = stringVertices[cell.item().fontDescriptor];
>>>>>>> 25625af4
                                vertices.insert(std::end(vertices), std::begin(titleVertices), std::end(titleVertices));
                            }
                        }
                    }
                }
            }

            return stringVertices;
        }

        void TextureBrowserView::doLeftClick(Layout& layout, const float x, const float y) {
            const Cell* result = nullptr;
            if (layout.cellAt(x, y, &result)) {
<<<<<<< HEAD
                if (!cellData(*result).texture->overridden()) {
                    auto* texture = cellData(*result).texture;

#if 0 // FIXME: TextureSelectedCommand
=======
                if (!result->item().texture->overridden()) {
                    auto* texture = result->item().texture;

>>>>>>> 25625af4
                    TextureSelectedCommand command;
                    command.SetEventObject(this);
                    command.SetId(GetId());
                    command.setTexture(texture);
                    ProcessEvent(command);

                    if (command.IsAllowed())
                        setSelectedTexture(texture);
<<<<<<< HEAD
#endif
=======

>>>>>>> 25625af4
                    Refresh();
                }
            }
        }

        QString TextureBrowserView::tooltip(const Cell& cell) {
            QString tooltip;
            QTextStream ss(&tooltip);
            ss << QString::fromStdString(cellData(cell).texture->name()) << "\n";
            ss << cellData(cell).texture->width() << "x" << cellData(cell).texture->height();
            return tooltip;
        }

        const TextureCellData& TextureBrowserView::cellData(const Cell& cell) const {
            QVariant any = cell.item();
            auto ptr = any.value<std::shared_ptr<TextureCellData>>();
            return *ptr;
        }
    }
}<|MERGE_RESOLUTION|>--- conflicted
+++ resolved
@@ -151,13 +151,8 @@
             const float scaleFactor = pref(Preferences::TextureBrowserIconSize);
             const size_t scaledTextureWidth = static_cast<size_t>(vm::round(scaleFactor * static_cast<float>(texture->width())));
             const size_t scaledTextureHeight = static_cast<size_t>(vm::round(scaleFactor * static_cast<float>(texture->height())));
-<<<<<<< HEAD
-            
+
             layout.addItem(QVariant::fromValue(std::make_shared<TextureCellData>(texture, actualFont)),
-=======
-
-            layout.addItem(TextureCellData(texture, actualFont),
->>>>>>> 25625af4
                            scaledTextureWidth,
                            scaledTextureHeight,
                            actualSize.x(),
@@ -249,21 +244,12 @@
 
         void TextureBrowserView::doRender(Layout& layout, const float y, const float height) {
             m_textureManager.commitChanges();
-<<<<<<< HEAD
-            
+
             const float viewLeft      = static_cast<float>(0);
             const float viewTop       = static_cast<float>(size().height());
             const float viewRight     = static_cast<float>(size().width());
             const float viewBottom    = static_cast<float>(0);
-            
-=======
-
-            const float viewLeft      = static_cast<float>(GetClientRect().GetLeft());
-            const float viewTop       = static_cast<float>(GetClientRect().GetBottom());
-            const float viewRight     = static_cast<float>(GetClientRect().GetRight());
-            const float viewBottom    = static_cast<float>(GetClientRect().GetTop());
-
->>>>>>> 25625af4
+
             const vm::mat4x4f projection = vm::orthoMatrix(-1.0f, 1.0f, viewLeft, viewTop, viewRight, viewBottom);
             const vm::mat4x4f view = vm::viewMatrix(vm::vec3f::neg_z, vm::vec3f::pos_y) * translationMatrix(vm::vec3f(0.0f, 0.0f, 0.1f));
             const Renderer::Transformation transformation(projection, view);
@@ -344,16 +330,7 @@
                             for (size_t k = 0; k < row.size(); ++k) {
                                 const Cell& cell = row[k];
                                 const LayoutBounds& bounds = cell.itemBounds();
-<<<<<<< HEAD
                                 const Assets::Texture* texture = cellData(cell).texture;
-                                
-                                vertices[0] = TextureVertex(vm::vec2f(bounds.left(),  height - (bounds.top() - y)),    vm::vec2f(0.0f, 0.0f));
-                                vertices[1] = TextureVertex(vm::vec2f(bounds.left(),  height - (bounds.bottom() - y)), vm::vec2f(0.0f, 1.0f));
-                                vertices[2] = TextureVertex(vm::vec2f(bounds.right(), height - (bounds.bottom() - y)), vm::vec2f(1.0f, 1.0f));
-                                vertices[3] = TextureVertex(vm::vec2f(bounds.right(), height - (bounds.top() - y)),    vm::vec2f(1.0f, 0.0f));
-=======
-                                const Assets::Texture* texture = cell.item().texture;
->>>>>>> 25625af4
 
                                 Renderer::VertexArray vertexArray = Renderer::VertexArray::move(TextureVertex::List({
                                     TextureVertex(vm::vec2f(bounds.left(),  height - (bounds.top() - y)),    vm::vec2f(0.0f, 0.0f)),
@@ -468,23 +445,15 @@
                                 const auto& cell = row[k];
                                 const auto titleBounds = cell.titleBounds();
                                 const auto offset = vm::vec2f(titleBounds.left(), height - (titleBounds.top() - y) - titleBounds.height());
-<<<<<<< HEAD
-                                
+
                                 auto& font = fontManager().font(cellData(cell).fontDescriptor);
                                 const auto quads = font.quads(cellData(cell).texture->name(), false, offset);
-                                const auto titleVertices = TextVertex::toList(std::begin(quads), std::begin(quads), std::begin(textColor), quads.size() / 2, 0, 2, 1, 2, 0, 0);
-                                auto& vertices = stringVertices[cellData(cell).fontDescriptor];
-=======
-
-                                auto& font = fontManager().font(cell.item().fontDescriptor);
-                                const auto quads = font.quads(cell.item().texture->name(), false, offset);
                                 const auto titleVertices = TextVertex::toList(
                                     quads.size() / 2,
                                     stepIterator(std::begin(quads), 0, 2),
                                     stepIterator(std::begin(quads), 1, 2),
                                     stepIterator(std::begin(textColor), 0, 0));
-                                auto& vertices = stringVertices[cell.item().fontDescriptor];
->>>>>>> 25625af4
+                                auto& vertices = stringVertices[cellData(cell).fontDescriptor];
                                 vertices.insert(std::end(vertices), std::begin(titleVertices), std::end(titleVertices));
                             }
                         }
@@ -498,16 +467,10 @@
         void TextureBrowserView::doLeftClick(Layout& layout, const float x, const float y) {
             const Cell* result = nullptr;
             if (layout.cellAt(x, y, &result)) {
-<<<<<<< HEAD
                 if (!cellData(*result).texture->overridden()) {
                     auto* texture = cellData(*result).texture;
 
 #if 0 // FIXME: TextureSelectedCommand
-=======
-                if (!result->item().texture->overridden()) {
-                    auto* texture = result->item().texture;
-
->>>>>>> 25625af4
                     TextureSelectedCommand command;
                     command.SetEventObject(this);
                     command.SetId(GetId());
@@ -516,11 +479,7 @@
 
                     if (command.IsAllowed())
                         setSelectedTexture(texture);
-<<<<<<< HEAD
 #endif
-=======
-
->>>>>>> 25625af4
                     Refresh();
                 }
             }
