--- conflicted
+++ resolved
@@ -59,12 +59,7 @@
             using ToolMap = std::map<Tool*, ToolList>;
             ToolMap m_deactivateWhen;
             
-<<<<<<< HEAD
             std::vector<QWidget*> m_focusGroup;
-=======
-            using WindowList = std::vector<wxWindow*>;
-            WindowList m_focusGroup;
->>>>>>> 85088b52
             
             bool m_clickToActivate;
             bool m_ignoreNextClick;
