--- conflicted
+++ resolved
@@ -686,11 +686,7 @@
             return true;
         }
 
-<<<<<<< HEAD
-        Model::Snapshot* MapDocumentCommandFacade::performSnapVertices(const FloatType snapTo) {
-=======
-        bool MapDocumentCommandFacade::performSnapVertices(const size_t snapTo) {
->>>>>>> d85da1b2
+        bool MapDocumentCommandFacade::performSnapVertices(const FloatType snapTo) {
             const Model::BrushList& brushes = m_selectedNodes.brushes();
 
             const Model::NodeList nodes(std::begin(brushes), std::end(brushes));
