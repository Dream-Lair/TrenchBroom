/*
 Copyright (C) 2010-2017 Kristian Duske

 This file is part of TrenchBroom.

 TrenchBroom is free software: you can redistribute it and/or modify
 it under the terms of the GNU General Public License as published by
 the Free Software Foundation, either version 3 of the License, or
 (at your option) any later version.

 TrenchBroom is distributed in the hope that it will be useful,
 but WITHOUT ANY WARRANTY; without even the implied warranty of
 MERCHANTABILITY or FITNESS FOR A PARTICULAR PURPOSE.  See the
 GNU General Public License for more details.

 You should have received a copy of the GNU General Public License
 along with TrenchBroom. If not, see <http://www.gnu.org/licenses/>.
 */

#include "TrenchBroomApp.h"

#include <clocale>
#include <fstream>

#include <QCommandLineParser>
#include <QUrl>
#include <QDesktopServices>
#include <QFileDialog>
#include <QMessageBox>
#include <QFile>
#include <QStandardPaths>
#include <QSysInfo>
#include <QtDebug>

#include "Macros.h"
#include "RecoverableExceptions.h"
#include "TrenchBroomStackWalker.h"
#include "IO/Path.h"
#include "IO/DiskIO.h"
#include "IO/SystemPaths.h"
#include "Model/GameFactory.h"
#include "Model/MapFormat.h"
#include "View/AboutDialog.h"
// FIXME:
//#include "View/CrashDialog.h"
//#include "View/GameDialog.h"
#include "View/MapDocument.h"
#include "View/MapFrame.h"
//#include "View/PreferenceDialog.h"
#include "View/WelcomeFrame.h"
#include "View/GetVersion.h"
#include "View/MapViewBase.h"

namespace TrenchBroom {
    namespace View {
        TrenchBroomApp& TrenchBroomApp::instance() {
            auto* app = dynamic_cast<TrenchBroomApp*>(qApp);
            return *app;
        }

#if defined(_WIN32) && defined(_MSC_VER)
        LONG WINAPI TrenchBroomUnhandledExceptionFilter(PEXCEPTION_POINTERS pExceptionPtrs);
#endif

        TrenchBroomApp::TrenchBroomApp(int& argc, char** argv) :
        QApplication(argc, argv),
        m_frameManager(nullptr)
        //m_recentDocuments(nullptr)
        {
            // Set OpenGL defaults
            QSurfaceFormat format;
            format.setDepthBufferSize(24);
            format.setSamples(4);
            QSurfaceFormat::setDefaultFormat(format);


#if defined(_WIN32) && defined(_MSC_VER)
            // with MSVC, set our own handler for segfaults so we can access the context
            // pointer, to allow StackWalker to read the backtrace.
            // see also: http://crashrpt.sourceforge.net/docs/html/exception_handling.html
            SetUnhandledExceptionFilter(TrenchBroomUnhandledExceptionFilter);
#else
            // FIXME: add signal handler for this
            // enable having TrenchBroomApp::OnFatalException called on segfaults
#endif

            // always set this locale so that we can properly parse floats from text files regardless of the platforms locale
            std::setlocale(LC_NUMERIC, "C");

            setApplicationName("TrenchBroom");
            setOrganizationName("Kristian Duske");

            if (!initializeGameFactory()) {
                QCoreApplication::exit(1);
                return;
            }

            // these must be initialized here and not earlier
            m_frameManager = new FrameManager(useSDI());
            // FIXME: recent docs
#if 0
            m_recentDocuments = new RecentDocuments<TrenchBroomApp>(CommandIds::Menu::FileRecentDocuments, 10);
            m_recentDocuments->setHandler(this, &TrenchBroomApp::OnFileOpenRecent);
#endif

            // FIXME: add apple only for Qt
#if 0
            SetExitOnFrameDelete(false);
            const ActionManager& actionManager = ActionManager::instance();
            wxMenuBar* menuBar = actionManager.createMenuBar(false);
            wxMenuBar::MacSetCommonMenuBar(menuBar);

            wxMenu* recentDocumentsMenu = actionManager.findRecentDocumentsMenu(menuBar);
            ensure(recentDocumentsMenu != nullptr, "recentDocumentsMenu is null");
            addRecentDocumentMenu(recentDocumentsMenu);

            Bind(wxEVT_MENU, &TrenchBroomApp::OnFileExit, this, wxID_EXIT);

            Bind(wxEVT_UPDATE_UI, &TrenchBroomApp::OnUpdateUI, this, wxID_NEW);
            Bind(wxEVT_UPDATE_UI, &TrenchBroomApp::OnUpdateUI, this, wxID_OPEN);
            Bind(wxEVT_UPDATE_UI, &TrenchBroomApp::OnUpdateUI, this, wxID_SAVE);
            Bind(wxEVT_UPDATE_UI, &TrenchBroomApp::OnUpdateUI, this, wxID_SAVEAS);
            Bind(wxEVT_UPDATE_UI, &TrenchBroomApp::OnUpdateUI, this, wxID_CLOSE);
            Bind(wxEVT_UPDATE_UI, &TrenchBroomApp::OnUpdateUI, this, wxID_UNDO);
            Bind(wxEVT_UPDATE_UI, &TrenchBroomApp::OnUpdateUI, this, wxID_REDO);
            Bind(wxEVT_UPDATE_UI, &TrenchBroomApp::OnUpdateUI, this, wxID_CUT);
            Bind(wxEVT_UPDATE_UI, &TrenchBroomApp::OnUpdateUI, this, wxID_COPY);
            Bind(wxEVT_UPDATE_UI, &TrenchBroomApp::OnUpdateUI, this, wxID_PASTE);
            Bind(wxEVT_UPDATE_UI, &TrenchBroomApp::OnUpdateUI, this, wxID_DELETE);
            Bind(wxEVT_UPDATE_UI, &TrenchBroomApp::OnUpdateUI, this, wxID_PREFERENCES);
            Bind(wxEVT_UPDATE_UI, &TrenchBroomApp::OnUpdateUI, this, wxID_ABOUT);
            Bind(wxEVT_UPDATE_UI, &TrenchBroomApp::OnUpdateUI, this, wxID_HELP);
            Bind(wxEVT_UPDATE_UI, &TrenchBroomApp::OnUpdateUI, this, CommandIds::Menu::Lowest, CommandIds::Menu::Highest);
#endif

            // FIXME: Implement these
#if 0
            Bind(wxEVT_MENU, &TrenchBroomApp::OnFileNew, this, wxID_NEW);
            Bind(wxEVT_MENU, &TrenchBroomApp::OnFileOpen, this, wxID_OPEN);
            Bind(wxEVT_MENU, &TrenchBroomApp::OnHelpShowManual, this, wxID_HELP);
            Bind(wxEVT_MENU, &TrenchBroomApp::OnOpenPreferences, this, wxID_PREFERENCES);
            Bind(wxEVT_MENU, &TrenchBroomApp::OnOpenAbout, this, wxID_ABOUT);
            Bind(wxEVT_MENU, &TrenchBroomApp::OnDebugShowCrashReportDialog, this, CommandIds::Menu::DebugCrashReportDialog);

            Bind(EXECUTABLE_EVENT, &TrenchBroomApp::OnExecutableEvent, this);

            m_recentDocuments->didChangeNotifier.addObserver(recentDocumentsDidChangeNotifier);

#endif

            // FIXME: Do this here, or after the exec() call?
            QCommandLineParser parser;
            parser.process(*this);
            openFilesOrWelcomeFrame(parser.positionalArguments());
        }

        TrenchBroomApp::~TrenchBroomApp() {
            delete m_frameManager;
            m_frameManager = nullptr;

// FIXME: recent
#if 0
            m_recentDocuments->didChangeNotifier.removeObserver(recentDocumentsDidChangeNotifier);
            delete m_recentDocuments;
            m_recentDocuments = nullptr;
#endif
        }

        FrameManager* TrenchBroomApp::frameManager() {
            return m_frameManager;
        }

        // FIXME: recent
#if 0
         const IO::Path::List& TrenchBroomApp::recentDocuments() const {
            return m_recentDocuments->recentDocuments();
        }

        void TrenchBroomApp::addRecentDocumentMenu(wxMenu* menu) {
            m_recentDocuments->addMenu(menu);
        }

        void TrenchBroomApp::removeRecentDocumentMenu(wxMenu* menu) {
            m_recentDocuments->removeMenu(menu);
        }

        void TrenchBroomApp::updateRecentDocument(const IO::Path& path) {
            m_recentDocuments->updatePath(path);
        }
#endif

        bool TrenchBroomApp::newDocument() {
            qDebug("FIXME: show newDocument frame");
            return true;

#if 0
            MapFrame* frame = nullptr;

            try {
                String gameName;
                Model::MapFormat mapFormat = Model::MapFormat::Unknown;
                if (!GameDialog::showNewDocumentDialog(nullptr, gameName, mapFormat))
                    return false;

                frame = m_frameManager->newFrame();

                Model::GameFactory &gameFactory = Model::GameFactory::instance();
                Model::GameSPtr game = gameFactory.createGame(gameName, frame->logger());
                ensure(game.get() != nullptr, "game is null");

                frame->newDocument(game, mapFormat);
                return true;
            } catch (const RecoverableException& e) {
                if (frame != nullptr)
                    frame->close();

                return recoverFromException(e, [this](){ return this->newDocument(); });
            } catch (const Exception& e) {
                if (frame != nullptr)
                    frame->Close();
                ::wxMessageBox(e.what(), "TrenchBroom");
                return false;
            }
#endif
        }

        bool TrenchBroomApp::openDocument(const String& pathStr) {
            MapFrame* frame = nullptr;
            const IO::Path path(pathStr);
            try {
                String gameName = "";
                Model::MapFormat mapFormat = Model::MapFormat::Unknown;
                
                Model::GameFactory& gameFactory = Model::GameFactory::instance();
                std::tie(gameName, mapFormat) = gameFactory.detectGame(path);
                
                if (gameName.empty() || mapFormat == Model::MapFormat::Unknown) {
                    qDebug("FIXME: show game dialog");
                    return false;
                    //if (!GameDialog::showOpenDocumentDialog(nullptr, gameName, mapFormat))
                    //    return false;
                }

                frame = m_frameManager->newFrame();

                Model::GameSPtr game = gameFactory.createGame(gameName, frame->logger());
                ensure(game.get() != nullptr, "game is null");

                frame->openDocument(game, mapFormat, path);
                return true;
            } catch (const FileNotFoundException& e) {
                //m_recentDocuments->removePath(IO::Path(path));
                if (frame != nullptr)
                    frame->close();
                QMessageBox::critical(nullptr, "TrenchBroom", e.what(), QMessageBox::Ok);
                return false;
            } catch (const RecoverableException& e) {
                if (frame != nullptr)
                    frame->close();

                return recoverFromException(e, [this, &pathStr](){ return this->openDocument(pathStr); });
            } catch (const Exception& e) {
                if (frame != nullptr)
                    frame->close();
                QMessageBox::critical(nullptr, "TrenchBroom", e.what(), QMessageBox::Ok);
                return false;
            } catch (...) {
                if (frame != nullptr)
                    frame->close();
                QMessageBox::critical(nullptr, "TrenchBroom", QString::fromStdString(pathStr) + " could not be opened.", QMessageBox::Ok);
                return false;
            }
        }

        bool TrenchBroomApp::recoverFromException(const RecoverableException &e, const std::function<bool()>& op) {
            // Guard against recursion. It's ok to use a static here since the functions calling this are not reentrant.
            static bool recovering = false;

            if (!recovering) {
                StringStream message;
                message << e.what() << "\n\n" << e.query();

                const QMessageBox::StandardButton result = QMessageBox::question(nullptr, QString("TrenchBroom"), QString::fromStdString(message.str()), QMessageBox::Yes | QMessageBox::No);
                if (result == QMessageBox::Yes) {
                    TemporarilySetBool setRecovering(recovering);
                    e.recover();
                    return op(); // Recursive call here.
                } else {
                    return false;
                }
            } else {
                QMessageBox::critical(nullptr, "TrenchBroom", e.what(), QMessageBox::Ok);
                return false;
            }
        }

        // returns the topmost MapDocument as a shared pointer, or the empty shared pointer
        static MapDocumentSPtr topDocument() {
            FrameManager *fm = TrenchBroomApp::instance().frameManager();
            if (fm == nullptr)
                return MapDocumentSPtr();

            MapFrame *frame = fm->topFrame();
            if (frame == nullptr)
                return MapDocumentSPtr();

            return frame->document();
        }

        void TrenchBroomApp::openPreferences() {
<<<<<<< HEAD
#if 0
            PreferenceDialog dialog;
=======
            PreferenceDialog dialog(topDocument());
>>>>>>> b99914a3
            dialog.ShowModal();
#endif
        }

        void TrenchBroomApp::openAbout() {
            AboutDialog::showAboutDialog();
        }

        bool TrenchBroomApp::initializeGameFactory() {
            try {
                auto& gameFactory = Model::GameFactory::instance();
                gameFactory.initialize();
                return true;
            } catch (const std::exception& e) {
                qCritical() << e.what();
                return false;
            } catch (const StringList& errors) {
                StringStream str;
                if (errors.size() == 1) {
                    str << "An error occurred while loading the game configuration files:\n\n";
                    str << StringUtils::join(errors, "\n\n");
                    str << "\n\nThis file has been ignored.";
                } else {
                    str << "Multiple errors occurred while loading the game configuration files:\n\n";
                    str << StringUtils::join(errors, "\n\n");
                    str << "\n\nThese files have been ignored.";
                }

                QMessageBox::critical(nullptr, "TrenchBroom", QString::fromStdString(str.str()), QMessageBox::Ok);
                return true;
            }
        }

        static String makeCrashReport(const String &stacktrace, const String &reason) {
            StringStream ss;
            ss << "OS:\t" << QSysInfo::prettyProductName().toStdString() << std::endl;
            ss << "Qt:\t" << qVersion() << std::endl;
            ss << "GL_VENDOR:\t" << MapViewBase::glVendorString().toStdString() << std::endl;
            ss << "GL_RENDERER:\t" << MapViewBase::glRendererString().toStdString() << std::endl;
            ss << "GL_VERSION:\t" << MapViewBase::glVersionString().toStdString() << std::endl;
            ss << "TrenchBroom Version:\t" << getBuildVersion().toStdString() << std::endl;
            ss << "TrenchBroom Build:\t" << getBuildIdStr().toStdString() << std::endl;
            ss << "Reason:\t" << reason << std::endl;
            ss << "Stack trace:" << std::endl;
            ss << stacktrace << std::endl;
            return ss.str();
        }
<<<<<<< HEAD
        
        // returns the topmost MapDocument as a shared pointer, or the empty shared pointer
        static MapDocumentSPtr topDocument() {
            FrameManager *fm = TrenchBroomApp::instance().frameManager();
            if (fm == nullptr)
                return MapDocumentSPtr();
            
            MapFrame *frame = fm->topFrame();
            if (frame == nullptr)
                return MapDocumentSPtr();
            
            return frame->document();
        }
        
=======

>>>>>>> b99914a3
        // returns the empty path for unsaved maps, or if we can't determine the current map
        static IO::Path savedMapPath() {
            MapDocumentSPtr doc = topDocument();
            if (doc.get() == nullptr)
                return IO::Path();
            
            IO::Path mapPath = doc->path();
            if (!mapPath.isAbsolute())
                return IO::Path();
            
            return mapPath;
        }

        static IO::Path crashReportBasePath() {
            IO::Path mapPath = savedMapPath();
            IO::Path crashLogPath;
            
            if (mapPath.isEmpty()) {
                // FIXME: Qt docs indicate that this directory may need to be created
                IO::Path docsDir(QStandardPaths::writableLocation(QStandardPaths::DocumentsLocation).toStdString());
                crashLogPath = docsDir + IO::Path("trenchbroom-crash.txt");
            } else {
                String crashFileName = mapPath.lastComponent().deleteExtension().asString() + "-crash.txt";
                crashLogPath = mapPath.deleteLastComponent() + IO::Path(crashFileName);
            }
            
            // ensure it doesn't exist
            int index = 0;
            IO::Path testCrashLogPath = crashLogPath;
            while (IO::Disk::fileExists(testCrashLogPath)) {
                index++;
                
                StringStream testCrashLogName;
                testCrashLogName << crashLogPath.lastComponent().deleteExtension().asString() << "-" << index << ".txt";
                
                testCrashLogPath = crashLogPath.deleteLastComponent() + IO::Path(testCrashLogName.str());
            }
            return testCrashLogPath.deleteExtension();
        }
        
        static bool inReportCrashAndExit = false;
        static bool crashReportGuiEnabled = true;

        void setCrashReportGUIEnbled(const bool guiEnabled) {
            crashReportGuiEnabled = guiEnabled;
        }

        void reportCrashAndExit(const String &stacktrace, const String &reason) {
#if 0
            // just abort if we reenter reportCrashAndExit (i.e. if it crashes)
            if (inReportCrashAndExit)
                wxAbort();
            
            inReportCrashAndExit = true;
            
            // get the crash report as a string
            const String report = makeCrashReport(stacktrace, reason);
            
            // write it to the crash log file
            const IO::Path basePath = crashReportBasePath();
            IO::Path reportPath = basePath.addExtension("txt");
            IO::Path mapPath = basePath.addExtension("map");
            IO::Path logPath = basePath.addExtension("log");
            
            std::ofstream reportStream(reportPath.asString().c_str());
            reportStream << report;
            reportStream.close();
            std::cerr << "wrote crash log to " << reportPath.asString() << std::endl;
            
            // save the map
            MapDocumentSPtr doc = topDocument();
            if (doc.get() != nullptr) {
                doc->saveDocumentTo(mapPath);
                std::cerr << "wrote map to " << mapPath.asString() << std::endl;
            } else {
                mapPath = IO::Path();
            }

            // Copy the log file
            if (!QFile::copy(QString::fromStdString(IO::SystemPaths::logFilePath().asString()), QString::fromStdString(logPath.asString())))
                logPath = IO::Path();
            
            // write the crash log to stdout
            std::cerr << "crash log:" << std::endl;
            std::cerr << report << std::endl;

            if (crashReportGuiEnabled) {
                CrashDialog dialog;
                dialog.Create(reportPath, mapPath, logPath);
                dialog.ShowModal();
            }
#endif
            // FIXME:
            abort();
        }

        bool isReportingCrash() {
            return inReportCrashAndExit;
        }

        // FIXME: exception handling
#if 0
        void TrenchBroomApp::OnUnhandledException() {
            handleException();
        }

        bool TrenchBroomApp::OnExceptionInMainLoop() {
            handleException();
            return false;
        }

        void TrenchBroomApp::OnFatalException() {
            reportCrashAndExit(TrenchBroomStackWalker::getStackTrace(), "OnFatalException");
        }
#endif
        
#if defined(_WIN32) && defined(_MSC_VER)
        LONG WINAPI TrenchBroomUnhandledExceptionFilter(PEXCEPTION_POINTERS pExceptionPtrs) {
            reportCrashAndExit(TrenchBroomStackWalker::getStackTraceFromContext(pExceptionPtrs->ContextRecord), "TrenchBroomUnhandledExceptionFilter");
            return EXCEPTION_EXECUTE_HANDLER;
        }
#endif
        
        void TrenchBroomApp::handleException() {
            try {
                throw;
            } catch (Exception& e) {
                const String reason = String("Exception: ") + e.what();
                reportCrashAndExit("", reason);
            } catch (std::exception& e) {
                const String reason = String("std::exception: ") + e.what();
                reportCrashAndExit("", reason);
            } catch (...) {
                reportCrashAndExit("", "Unknown exception");
            }
        }

        void TrenchBroomApp::OnFileNew() {
            newDocument();
        }

        void TrenchBroomApp::OnFileOpen() {
            const QString fileName = QFileDialog::getOpenFileName(nullptr, "Open Map", "", "Map files (*.map);;Any files (*.*)");

            if (!fileName.isEmpty())
                openDocument(fileName.toStdString());
        }

        void TrenchBroomApp::OnFileOpenRecent() {
            // FIXME: get document selected from menu
            // openDocument("");
        }

        void TrenchBroomApp::OnHelpShowManual() {
            const IO::Path manualPath = IO::SystemPaths::findResourceFile(IO::Path("manual/index.html"));
            const String manualPathString = manualPath.asString();
            const QUrl manualPathUrl = QUrl::fromLocalFile(QString::fromStdString(manualPathString));
            QDesktopServices::openUrl(manualPathUrl);
        }

        void TrenchBroomApp::OnOpenPreferences() {
            openPreferences();
        }

        void TrenchBroomApp::OnOpenAbout() {
            openAbout();
        }

        void TrenchBroomApp::OnDebugShowCrashReportDialog() {
            const IO::Path reportPath(IO::SystemPaths::userDataDirectory() + IO::Path("crashreport.txt"));
            const IO::Path mapPath(IO::SystemPaths::userDataDirectory() + IO::Path("crashreport.map"));
            const IO::Path logPath(IO::SystemPaths::userDataDirectory() + IO::Path("crashreport.log"));

            // FIXME:
#if 0
            CrashDialog dialog;
            dialog.Create(reportPath, mapPath, logPath);
            dialog.ShowModal();
#endif
        }

        // FIXME: Probably not needed with Qt?
#if 0
        void TrenchBroomApp::OnExecutableEvent(ExecutableEvent& event) {
            event.execute();
        }
#endif

// FIXME: add apple only for Qt
#if 0
        void TrenchBroomApp::OnFileExit(wxCommandEvent& event) {
            if (m_frameManager->closeAllFrames())
                ExitMainLoop();
        }

        void TrenchBroomApp::OnUpdateUI(wxUpdateUIEvent& event) {
            switch (event.GetId()) {
                case wxID_PREFERENCES:
                case wxID_ABOUT:
                case wxID_NEW:
                case wxID_OPEN:
                case wxID_EXIT:
                case wxID_HELP:
                case CommandIds::Menu::FileOpenRecent:
                    event.Enable(true);
                    break;
                case CommandIds::Menu::DebugCrashReportDialog:
                    event.Enable(true);
                    break;
                default:
                    if (event.GetId() >= CommandIds::Menu::FileRecentDocuments &&
                        event.GetId() <= CommandIds::Menu::FileRecentDocumentsLast)
                        event.Enable(true);
                    else if (m_frameManager->allFramesClosed())
                        event.Enable(false);
                    break;
            }
        }

        void TrenchBroomApp::MacNewFile() {
            showWelcomeFrame();
        }

        void TrenchBroomApp::MacOpenFiles(const QStringList& filenames) {
            for (const QString& filename : filenames)
                openDocument(filename.ToStdString());
        }
#else

        bool TrenchBroomApp::openFilesOrWelcomeFrame(const QStringList& fileNames) {
            if (fileNames.size() > 0) {
                if (useSDI()) {
                    const auto param = fileNames.at(0).toStdString();
                    openDocument(param);
                } else {
                    for (const auto& qString : fileNames) {
                        openDocument(qString.toStdString());
                    }
                }
            } else {
                showWelcomeFrame();
            }
            return true;
        }
#endif

        bool TrenchBroomApp::useSDI() {
#ifdef _WIN32
            return true;
#else
            return false;
#endif
        }

        void TrenchBroomApp::showWelcomeFrame() {
            WelcomeFrame* welcomeFrame = new WelcomeFrame();
            welcomeFrame->show();
        }
    }
}<|MERGE_RESOLUTION|>--- conflicted
+++ resolved
@@ -308,12 +308,8 @@
         }
 
         void TrenchBroomApp::openPreferences() {
-<<<<<<< HEAD
-#if 0
-            PreferenceDialog dialog;
-=======
+#if 0
             PreferenceDialog dialog(topDocument());
->>>>>>> b99914a3
             dialog.ShowModal();
 #endif
         }
@@ -361,24 +357,7 @@
             ss << stacktrace << std::endl;
             return ss.str();
         }
-<<<<<<< HEAD
         
-        // returns the topmost MapDocument as a shared pointer, or the empty shared pointer
-        static MapDocumentSPtr topDocument() {
-            FrameManager *fm = TrenchBroomApp::instance().frameManager();
-            if (fm == nullptr)
-                return MapDocumentSPtr();
-            
-            MapFrame *frame = fm->topFrame();
-            if (frame == nullptr)
-                return MapDocumentSPtr();
-            
-            return frame->document();
-        }
-        
-=======
-
->>>>>>> b99914a3
         // returns the empty path for unsaved maps, or if we can't determine the current map
         static IO::Path savedMapPath() {
             MapDocumentSPtr doc = topDocument();
