/*
 Copyright (C) 2010-2014 Kristian Duske
 
 This file is part of TrenchBroom.
 
 TrenchBroom is free software: you can redistribute it and/or modify
 it under the terms of the GNU General Public License as published by
 the Free Software Foundation, either version 3 of the License, or
 (at your option) any later version.
 
 TrenchBroom is distributed in the hope that it will be useful,
 but WITHOUT ANY WARRANTY; without even the implied warranty of
 MERCHANTABILITY or FITNESS FOR A PARTICULAR PURPOSE.  See the
 GNU General Public License for more details.
 
 You should have received a copy of the GNU General Public License
 along with TrenchBroom. If not, see <http://www.gnu.org/licenses/>.
 */

#include <gtest/gtest.h>
#include <gmock/gmock.h>

#include "MockObserver.h"
#include "VecMath.h"
#include "TestUtils.h"
#include "Controller/TransformObjectsCommand.h"
#include "Model/Brush.h"
#include "Model/BrushBuilder.h"
#include "Model/Map.h"
#include "Model/ModelTypes.h"
#include "Model/Object.h"
#include "Model/SelectionResult.h"
#include "View/MapDocument.h"

namespace TrenchBroom {
    namespace Controller {
        TEST(TransformObjectsCommandTest, transformBrush) {
            const BBox3d worldBounds(8192.0);
            View::MapDocumentSPtr doc = makeDocument(worldBounds);
            
            const Vec3 offset(1.0, 2.0, 3.0);
            
            const Model::BrushBuilder builder(doc->map(), worldBounds);
            Model::Brush* brush = builder.createCube(128.0, "someName");
            ASSERT_EQ(Vec3::Null, brush->bounds().center());
            
            doc->addObject(brush);
            doc->objectWasAddedNotifier(brush);
            
<<<<<<< HEAD
=======
            Model::ObjectList objects(1, brush);
            
            TransformObjectsCommand::Ptr command = TransformObjectsCommand::translateObjects(doc, offset, true, objects);
            
            MockObserver1<Model::Object*> objectWillChange(doc->objectWillChangeNotifier);
            MockObserver1<Model::Object*> objectDidChange(doc->objectDidChangeNotifier);

            objectWillChange.expect(brush->parent());
            objectWillChange.expect(brush);
            objectDidChange.expect(brush->parent());
            objectDidChange.expect(brush);

            ASSERT_TRUE(command->performDo());
            ASSERT_EQ(offset, brush->bounds().center());

            objectWillChange.expect(brush->parent());
            objectWillChange.expect(brush);
            objectDidChange.expect(brush->parent());
            objectDidChange.expect(brush);

            ASSERT_TRUE(command->performUndo());
            ASSERT_EQ(Vec3::Null, brush->bounds().center());
        }
        
        TEST(TransformObjectsCommandTest, collateWith) {
            const BBox3d worldBounds(8192.0);
            View::MapDocumentSPtr doc = makeDocument(worldBounds);
            
>>>>>>> a7e56b57
            const Model::BrushBuilder builder(doc->map(), worldBounds);
            Model::Brush* brush = builder.createCube(128.0, "someName");
            ASSERT_EQ(Vec3::Null, brush->bounds().center());
            
            doc->objectWillChangeNotifier(doc->worldspawn());
            doc->addObject(brush);
            doc->objectWasAddedNotifier(brush);
<<<<<<< HEAD
            doc->objectDidChangeNotifier(doc->worldspawn());
            

            const Mat4x4d transformation = translationMatrix(Vec3(1.0, 2.0, 3.0));
=======
>>>>>>> a7e56b57
            Model::ObjectList objects(1, brush);
            
            TransformObjectsCommand::Ptr translate1 = TransformObjectsCommand::translateObjects(doc, Vec3::PosX, true, objects);
            TransformObjectsCommand::Ptr translate2 = TransformObjectsCommand::translateObjects(doc, Vec3::PosY, true, objects);
            TransformObjectsCommand::Ptr rotate1    = TransformObjectsCommand::rotateObjects(doc, Vec3::Null, Vec3::PosZ, Math::radians(10.0), true, objects);
            TransformObjectsCommand::Ptr rotate2    = TransformObjectsCommand::rotateObjects(doc, Vec3::Null, Vec3::PosY, Math::radians(12.0), true, objects);
            TransformObjectsCommand::Ptr flip1      = TransformObjectsCommand::flipObjects(doc, Vec3::Null, Math::Axis::AX, true, objects);
            TransformObjectsCommand::Ptr flip2      = TransformObjectsCommand::flipObjects(doc, Vec3::Null, Math::Axis::AY, true, objects);
            
<<<<<<< HEAD
            ASSERT_TRUE(command->performDo());
            ASSERT_EQ(Vec3(1.0, 2.0, 3.0), brush->bounds().center());
            ASSERT_TRUE(command->performUndo());
            ASSERT_EQ(Vec3::Null, brush->bounds().center());
=======
            ASSERT_FALSE(translate1->collateWith(rotate1));
            ASSERT_FALSE(translate1->collateWith(flip1));
            ASSERT_FALSE(rotate1->collateWith(translate1));
            ASSERT_FALSE(rotate1->collateWith(flip1));
            ASSERT_FALSE(flip1->collateWith(translate1));
            ASSERT_FALSE(flip1->collateWith(rotate1));
            
            ASSERT_TRUE(translate1->collateWith(translate2));
            ASSERT_TRUE(rotate1->collateWith(rotate2));
            ASSERT_TRUE(flip1->collateWith(flip2));
>>>>>>> a7e56b57
        }
    }
}<|MERGE_RESOLUTION|>--- conflicted
+++ resolved
@@ -47,8 +47,6 @@
             doc->addObject(brush);
             doc->objectWasAddedNotifier(brush);
             
-<<<<<<< HEAD
-=======
             Model::ObjectList objects(1, brush);
             
             TransformObjectsCommand::Ptr command = TransformObjectsCommand::translateObjects(doc, offset, true, objects);
@@ -77,21 +75,12 @@
             const BBox3d worldBounds(8192.0);
             View::MapDocumentSPtr doc = makeDocument(worldBounds);
             
->>>>>>> a7e56b57
             const Model::BrushBuilder builder(doc->map(), worldBounds);
             Model::Brush* brush = builder.createCube(128.0, "someName");
             ASSERT_EQ(Vec3::Null, brush->bounds().center());
             
-            doc->objectWillChangeNotifier(doc->worldspawn());
             doc->addObject(brush);
             doc->objectWasAddedNotifier(brush);
-<<<<<<< HEAD
-            doc->objectDidChangeNotifier(doc->worldspawn());
-            
-
-            const Mat4x4d transformation = translationMatrix(Vec3(1.0, 2.0, 3.0));
-=======
->>>>>>> a7e56b57
             Model::ObjectList objects(1, brush);
             
             TransformObjectsCommand::Ptr translate1 = TransformObjectsCommand::translateObjects(doc, Vec3::PosX, true, objects);
@@ -101,12 +90,6 @@
             TransformObjectsCommand::Ptr flip1      = TransformObjectsCommand::flipObjects(doc, Vec3::Null, Math::Axis::AX, true, objects);
             TransformObjectsCommand::Ptr flip2      = TransformObjectsCommand::flipObjects(doc, Vec3::Null, Math::Axis::AY, true, objects);
             
-<<<<<<< HEAD
-            ASSERT_TRUE(command->performDo());
-            ASSERT_EQ(Vec3(1.0, 2.0, 3.0), brush->bounds().center());
-            ASSERT_TRUE(command->performUndo());
-            ASSERT_EQ(Vec3::Null, brush->bounds().center());
-=======
             ASSERT_FALSE(translate1->collateWith(rotate1));
             ASSERT_FALSE(translate1->collateWith(flip1));
             ASSERT_FALSE(rotate1->collateWith(translate1));
@@ -117,7 +100,6 @@
             ASSERT_TRUE(translate1->collateWith(translate2));
             ASSERT_TRUE(rotate1->collateWith(rotate2));
             ASSERT_TRUE(flip1->collateWith(flip2));
->>>>>>> a7e56b57
         }
     }
 }